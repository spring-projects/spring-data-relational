<<<<<<< HEAD
Spring Data JDBC 2.4 M3 (2021.2.0)
=======
Spring Data Relational 3.0 M3 (2022.0.0)
>>>>>>> f2dc64ec
Copyright (c) [2017-2019] Pivotal Software, Inc.

This product is licensed to you under the Apache License, Version 2.0 (the "License").
You may not use this product except in compliance with the License.

This product may include a number of subcomponents with
separate copyright notices and license terms. Your use of the source
code for the these subcomponents is subject to the terms and
conditions of the subcomponent's license, as noted in the LICENSE file.


























<|MERGE_RESOLUTION|>--- conflicted
+++ resolved
@@ -1,8 +1,4 @@
-<<<<<<< HEAD
-Spring Data JDBC 2.4 M3 (2021.2.0)
-=======
 Spring Data Relational 3.0 M3 (2022.0.0)
->>>>>>> f2dc64ec
 Copyright (c) [2017-2019] Pivotal Software, Inc.
 
 This product is licensed to you under the Apache License, Version 2.0 (the "License").
