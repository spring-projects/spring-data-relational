/*
 * Copyright 2017-2022 the original author or authors.
 *
 * Licensed under the Apache License, Version 2.0 (the "License");
 * you may not use this file except in compliance with the License.
 * You may obtain a copy of the License at
 *
 *      https://www.apache.org/licenses/LICENSE-2.0
 *
 * Unless required by applicable law or agreed to in writing, software
 * distributed under the License is distributed on an "AS IS" BASIS,
 * WITHOUT WARRANTIES OR CONDITIONS OF ANY KIND, either express or implied.
 * See the License for the specific language governing permissions and
 * limitations under the License.
 */
package org.springframework.data.jdbc.core.convert;

import java.util.*;
import java.util.function.Function;
import java.util.regex.Pattern;
import java.util.stream.Collectors;

import org.springframework.data.domain.Pageable;
import org.springframework.data.domain.Sort;
import org.springframework.data.jdbc.repository.query.QueryMapper;
import org.springframework.data.jdbc.repository.support.SimpleJdbcRepository;
import org.springframework.data.mapping.PersistentPropertyPath;
import org.springframework.data.mapping.context.MappingContext;
import org.springframework.data.relational.core.dialect.Dialect;
import org.springframework.data.relational.core.dialect.RenderContextFactory;
import org.springframework.data.relational.core.mapping.PersistentPropertyPathExtension;
import org.springframework.data.relational.core.mapping.RelationalMappingContext;
import org.springframework.data.relational.core.mapping.RelationalPersistentEntity;
import org.springframework.data.relational.core.mapping.RelationalPersistentProperty;
import org.springframework.data.relational.core.query.CriteriaDefinition;
import org.springframework.data.relational.core.query.Query;
import org.springframework.data.relational.core.sql.*;
import org.springframework.data.relational.core.sql.render.RenderContext;
import org.springframework.data.relational.core.sql.render.SqlRenderer;
import org.springframework.data.util.Lazy;
import org.springframework.jdbc.core.namedparam.MapSqlParameterSource;
import org.springframework.lang.Nullable;
import org.springframework.util.Assert;

/**
 * Generates SQL statements to be used by {@link SimpleJdbcRepository}
 *
 * @author Jens Schauder
 * @author Yoichi Imai
 * @author Bastian Wilhelm
 * @author Oleksandr Kucher
 * @author Mark Paluch
 * @author Tom Hombergs
 * @author Tyler Van Gorder
 * @author Milan Milanov
 * @author Myeonghyeon Lee
 * @author Mikhail Polivakha
 * @author Chirag Tailor
<<<<<<< HEAD
 * @author Diego Krupitza
=======
>>>>>>> f2dc64ec
 */
class SqlGenerator {

	static final SqlIdentifier VERSION_SQL_PARAMETER = SqlIdentifier.unquoted("___oldOptimisticLockingVersion");
	static final SqlIdentifier ID_SQL_PARAMETER = SqlIdentifier.unquoted("id");
	static final SqlIdentifier IDS_SQL_PARAMETER = SqlIdentifier.unquoted("ids");
	static final SqlIdentifier ROOT_ID_PARAMETER = SqlIdentifier.unquoted("rootId");

	private static final Pattern parameterPattern = Pattern.compile("\\W");
	private final RelationalPersistentEntity<?> entity;
	private final MappingContext<RelationalPersistentEntity<?>, RelationalPersistentProperty> mappingContext;
	private final RenderContext renderContext;

	private final SqlContext sqlContext;
	private final SqlRenderer sqlRenderer;
	private final Columns columns;

	private final Lazy<String> findOneSql = Lazy.of(this::createFindOneSql);
	private final Lazy<String> findAllSql = Lazy.of(this::createFindAllSql);
	private final Lazy<String> findAllInListSql = Lazy.of(this::createFindAllInListSql);

	private final Lazy<String> existsSql = Lazy.of(this::createExistsSql);
	private final Lazy<String> countSql = Lazy.of(this::createCountSql);

	private final Lazy<String> updateSql = Lazy.of(this::createUpdateSql);
	private final Lazy<String> updateWithVersionSql = Lazy.of(this::createUpdateWithVersionSql);

	private final Lazy<String> deleteByIdSql = Lazy.of(this::createDeleteSql);
	private final Lazy<String> deleteByIdAndVersionSql = Lazy.of(this::createDeleteByIdAndVersionSql);
	private final Lazy<String> deleteByListSql = Lazy.of(this::createDeleteByListSql);
	private final QueryMapper queryMapper;

	/**
	 * Create a new {@link SqlGenerator} given {@link RelationalMappingContext} and {@link RelationalPersistentEntity}.
	 *
	 * @param mappingContext must not be {@literal null}.
	 * @param converter must not be {@literal null}.
	 * @param entity must not be {@literal null}.
	 * @param dialect must not be {@literal null}.
	 */
	SqlGenerator(RelationalMappingContext mappingContext, JdbcConverter converter, RelationalPersistentEntity<?> entity,
			Dialect dialect) {

		this.mappingContext = mappingContext;
		this.entity = entity;
		this.sqlContext = new SqlContext(entity);
		this.renderContext = new RenderContextFactory(dialect).createRenderContext();
		this.sqlRenderer = SqlRenderer.create(renderContext);
		this.columns = new Columns(entity, mappingContext, converter);
		this.queryMapper = new QueryMapper(dialect, converter);
	}

	/**
	 * Construct a IN-condition based on a {@link Select Sub-Select} which selects the ids (or stand ins for ids) of the
	 * given {@literal path} to those that reference the root entities specified by the {@literal rootCondition}.
	 *
	 * @param path specifies the table and id to select
	 * @param rootCondition the condition on the root of the path determining what to select
	 * @param filterColumn the column to apply the IN-condition to.
	 * @return the IN condition
	 */
	private Condition getSubselectCondition(PersistentPropertyPathExtension path,
			Function<Column, Condition> rootCondition, Column filterColumn) {

		PersistentPropertyPathExtension parentPath = path.getParentPath();

		if (!parentPath.hasIdProperty()) {
			if (parentPath.getLength() > 1) {
				return getSubselectCondition(parentPath, rootCondition, filterColumn);
			}
			return rootCondition.apply(filterColumn);
		}

		Table subSelectTable = Table.create(parentPath.getTableName());
		Column idColumn = subSelectTable.column(parentPath.getIdColumnName());
		Column selectFilterColumn = subSelectTable.column(parentPath.getEffectiveIdColumnName());

		Condition innerCondition;

		if (parentPath.getLength() == 1) { // if the parent is the root of the path

			// apply the rootCondition
			innerCondition = rootCondition.apply(selectFilterColumn);
		} else {

			// otherwise we need another layer of subselect
			innerCondition = getSubselectCondition(parentPath, rootCondition, selectFilterColumn);
		}

		Select select = Select.builder() //
				.select(idColumn) //
				.from(subSelectTable) //
				.where(innerCondition).build();

		return filterColumn.in(select);
	}

	private BindMarker getBindMarker(SqlIdentifier columnName) {
		return SQL.bindMarker(":" + parameterPattern.matcher(renderReference(columnName)).replaceAll(""));
	}

	/**
	 * Returns a query for selecting all simple properties of an entity, including those for one-to-one relationships.
	 * Results are filtered using an {@code IN}-clause on the id column.
	 *
	 * @return a SQL statement. Guaranteed to be not {@code null}.
	 */
	String getFindAllInList() {
		return findAllInListSql.get();
	}

	/**
	 * Returns a query for selecting all simple properties of an entity, including those for one-to-one relationships.
	 *
	 * @return a SQL statement. Guaranteed to be not {@code null}.
	 */
	String getFindAll() {
		return findAllSql.get();
	}

	/**
	 * Returns a query for selecting all simple properties of an entity, including those for one-to-one relationships,
	 * sorted by the given parameter.
	 *
	 * @return a SQL statement. Guaranteed to be not {@code null}.
	 */
	String getFindAll(Sort sort) {
		return render(selectBuilder(Collections.emptyList(), sort, Pageable.unpaged()).build());
	}

	/**
	 * Returns a query for selecting all simple properties of an entity, including those for one-to-one relationships,
	 * paged and sorted by the given parameter.
	 *
	 * @return a SQL statement. Guaranteed to be not {@code null}.
	 */
	String getFindAll(Pageable pageable) {
		return render(selectBuilder(Collections.emptyList(), pageable.getSort(), pageable).build());
	}

	/**
	 * Returns a query for selecting all simple properties of an entity, including those for one-to-one relationships.
	 * Results are limited to those rows referencing some other entity using the column specified by
	 * {@literal columnName}. This is used to select values for a complex property ({@link Set}, {@link Map} ...) based on
	 * a referencing entity.
	 *
	 * @param parentIdentifier name of the column of the FK back to the referencing entity.
	 * @param keyColumn if the property is of type {@link Map} this column contains the map key.
	 * @param ordered whether the SQL statement should include an ORDER BY for the keyColumn. If this is {@code true}, the
	 *          keyColumn must not be {@code null}.
	 * @return a SQL String.
	 */
	String getFindAllByProperty(Identifier parentIdentifier, @Nullable SqlIdentifier keyColumn, boolean ordered) {

		Assert.isTrue(keyColumn != null || !ordered,
				"If the SQL statement should be ordered a keyColumn to order by must be provided.");

		Table table = getTable();

		SelectBuilder.SelectWhere builder = selectBuilder( //
				keyColumn == null //
						? Collections.emptyList() //
						: Collections.singleton(keyColumn) //
		);

		Condition condition = buildConditionForBackReference(parentIdentifier, table);
		SelectBuilder.SelectWhereAndOr withWhereClause = builder.where(condition);

		Select select = ordered //
				? withWhereClause.orderBy(table.column(keyColumn).as(keyColumn)).build() //
				: withWhereClause.build();

		return render(select);
	}

	private Condition buildConditionForBackReference(Identifier parentIdentifier, Table table) {

		Condition condition = null;
		for (SqlIdentifier backReferenceColumn : parentIdentifier.toMap().keySet()) {

			Condition newCondition = table.column(backReferenceColumn).isEqualTo(getBindMarker(backReferenceColumn));
			condition = condition == null ? newCondition : condition.and(newCondition);
		}

		Assert.state(condition != null, "We need at least one condition");

		return condition;
	}

	/**
	 * Create a {@code SELECT COUNT(id) FROM … WHERE :id = …} statement.
	 *
	 * @return the statement as a {@link String}. Guaranteed to be not {@literal null}.
	 */
	String getExists() {
		return existsSql.get();
	}

	/**
	 * Create a {@code SELECT … FROM … WHERE :id = …} statement.
	 *
	 * @return the statement as a {@link String}. Guaranteed to be not {@literal null}.
	 */
	String getFindOne() {
		return findOneSql.get();
	}

	/**
	 * Create a {@code SELECT count(id) FROM … WHERE :id = … (LOCK CLAUSE)} statement.
	 *
	 * @param lockMode Lock clause mode.
	 * @return the statement as a {@link String}. Guaranteed to be not {@literal null}.
	 */
	String getAcquireLockById(LockMode lockMode) {
		return this.createAcquireLockById(lockMode);
	}

	/**
	 * Create a {@code SELECT count(id) FROM … (LOCK CLAUSE)} statement.
	 *
	 * @param lockMode Lock clause mode.
	 * @return the statement as a {@link String}. Guaranteed to be not {@literal null}.
	 */
	String getAcquireLockAll(LockMode lockMode) {
		return this.createAcquireLockAll(lockMode);
	}

	/**
	 * Create a {@code INSERT INTO … (…) VALUES(…)} statement.
	 *
	 * @return the statement as a {@link String}. Guaranteed to be not {@literal null}.
	 */
	String getInsert(Set<SqlIdentifier> additionalColumns) {
		return createInsertSql(additionalColumns);
	}

	/**
	 * Create a {@code UPDATE … SET …} statement.
	 *
	 * @return the statement as a {@link String}. Guaranteed to be not {@literal null}.
	 */
	String getUpdate() {
		return updateSql.get();
	}

	/**
	 * Create a {@code UPDATE … SET … WHERE ID = :id and VERSION_COLUMN = :___oldOptimisticLockingVersion } statement.
	 *
	 * @return the statement as a {@link String}. Guaranteed to be not {@literal null}.
	 */
	String getUpdateWithVersion() {
		return updateWithVersionSql.get();
	}

	/**
	 * Create a {@code SELECT COUNT(*) FROM …} statement.
	 *
	 * @return the statement as a {@link String}. Guaranteed to be not {@literal null}.
	 */
	String getCount() {
		return countSql.get();
	}

	/**
	 * Create a {@code DELETE FROM … WHERE :id = …} statement.
	 *
	 * @return the statement as a {@link String}. Guaranteed to be not {@literal null}.
	 */
	String getDeleteById() {
		return deleteByIdSql.get();
	}

	/**
	 * Create a {@code DELETE FROM … WHERE :id = … and :___oldOptimisticLockingVersion = ...} statement.
	 *
	 * @return the statement as a {@link String}. Guaranteed to be not {@literal null}.
	 */
	String getDeleteByIdAndVersion() {
		return deleteByIdAndVersionSql.get();
	}

	/**
	 * Create a {@code DELETE FROM … WHERE :ids in (…)} statement.
	 *
	 * @return the statement as a {@link String}. Guaranteed to be not {@literal null}.
	 */
	String getDeleteByList() {
		return deleteByListSql.get();
	}

	/**
	 * Create a {@code DELETE} query and optionally filter by {@link PersistentPropertyPath}.
	 *
	 * @param path can be {@literal null}.
	 * @return the statement as a {@link String}. Guaranteed to be not {@literal null}.
	 */
	String createDeleteAllSql(@Nullable PersistentPropertyPath<RelationalPersistentProperty> path) {

		Table table = getTable();

		DeleteBuilder.DeleteWhere deleteAll = Delete.builder().from(table);

		if (path == null) {
			return render(deleteAll.build());
		}

		return createDeleteByPathAndCriteria(new PersistentPropertyPathExtension(mappingContext, path), Column::isNotNull);
	}

	/**
	 * Create a {@code DELETE} query and filter by {@link PersistentPropertyPath}.
	 *
	 * @param path must not be {@literal null}.
	 * @return the statement as a {@link String}. Guaranteed to be not {@literal null}.
	 */
	String createDeleteByPath(PersistentPropertyPath<RelationalPersistentProperty> path) {
		return createDeleteByPathAndCriteria(new PersistentPropertyPathExtension(mappingContext, path),
				filterColumn -> filterColumn.isEqualTo(getBindMarker(ROOT_ID_PARAMETER)));
	}

	private String createFindOneSql() {

		Select select = selectBuilder().where(getIdColumn().isEqualTo(getBindMarker(ID_SQL_PARAMETER))) //
				.build();

		return render(select);
	}

	private String createAcquireLockById(LockMode lockMode) {

		Table table = this.getTable();

		Select select = StatementBuilder //
				.select(getIdColumn()) //
				.from(table) //
				.where(getIdColumn().isEqualTo(getBindMarker(ID_SQL_PARAMETER))) //
				.lock(lockMode) //
				.build();

		return render(select);
	}

	private String createAcquireLockAll(LockMode lockMode) {

		Table table = this.getTable();

		Select select = StatementBuilder //
				.select(getIdColumn()) //
				.from(table) //
				.lock(lockMode) //
				.build();

		return render(select);
	}

	private String createFindAllSql() {
		return render(selectBuilder().build());
	}

	private SelectBuilder.SelectWhere selectBuilder() {
		return selectBuilder(Collections.emptyList());
	}

	private SelectBuilder.SelectWhere selectBuilder(Collection<SqlIdentifier> keyColumns) {

		Table table = getTable();

		List<Expression> columnExpressions = new ArrayList<>();

		List<Join> joinTables = new ArrayList<>();
		for (PersistentPropertyPath<RelationalPersistentProperty> path : mappingContext
				.findPersistentPropertyPaths(entity.getType(), p -> true)) {

			PersistentPropertyPathExtension extPath = new PersistentPropertyPathExtension(mappingContext, path);

			// add a join if necessary
			Join join = getJoin(extPath);
			if (join != null) {
				joinTables.add(join);
			}

			Column column = getColumn(extPath);
			if (column != null) {
				columnExpressions.add(column);
			}
		}

		for (SqlIdentifier keyColumn : keyColumns) {
			columnExpressions.add(table.column(keyColumn).as(keyColumn));
		}

		SelectBuilder.SelectAndFrom selectBuilder = StatementBuilder.select(columnExpressions);
		SelectBuilder.SelectJoin baseSelect = selectBuilder.from(table);

		for (Join join : joinTables) {
			baseSelect = baseSelect.leftOuterJoin(join.joinTable).on(join.joinColumn).equals(join.parentId);
		}

		return (SelectBuilder.SelectWhere) baseSelect;
	}

	private SelectBuilder.SelectOrdered selectBuilder(Collection<SqlIdentifier> keyColumns, Sort sort,
			Pageable pageable) {

		SelectBuilder.SelectOrdered sortable = this.selectBuilder(keyColumns);
		sortable = applyPagination(pageable, sortable);
		return sortable.orderBy(extractOrderByFields(sort));

	}

	private SelectBuilder.SelectOrdered applyPagination(Pageable pageable, SelectBuilder.SelectOrdered select) {

		if (!pageable.isPaged()) {
			return select;
		}

		Assert.isTrue(select instanceof SelectBuilder.SelectLimitOffset,
				() -> String.format("Can't apply limit clause to statement of type %s", select.getClass()));

		SelectBuilder.SelectLimitOffset limitable = (SelectBuilder.SelectLimitOffset) select;
		SelectBuilder.SelectLimitOffset limitResult = limitable.limitOffset(pageable.getPageSize(), pageable.getOffset());

		Assert.state(limitResult instanceof SelectBuilder.SelectOrdered, String.format(
				"The result of applying the limit-clause must be of type SelectOrdered in order to apply the order-by-clause but is of type %s.",
				select.getClass()));

		return (SelectBuilder.SelectOrdered) limitResult;
	}

	/**
	 * Create a {@link Column} for {@link PersistentPropertyPathExtension}.
	 *
	 * @param path the path to the column in question.
	 * @return the statement as a {@link String}. Guaranteed to be not {@literal null}.
	 */
	@Nullable
	Column getColumn(PersistentPropertyPathExtension path) {

		// an embedded itself doesn't give an column, its members will though.
		// if there is a collection or map on the path it won't get selected at all, but it will get loaded with a separate
		// select
		// only the parent path is considered in order to handle arrays that get stored as BINARY properly
		if (path.isEmbedded() || path.getParentPath().isMultiValued()) {
			return null;
		}

		if (path.isEntity()) {

			// Simple entities without id include there backreference as an synthetic id in order to distinguish null entities
			// from entities with only null values.

			if (path.isQualified() //
					|| path.isCollectionLike() //
					|| path.hasIdProperty() //
			) {
				return null;
			}

			return sqlContext.getReverseColumn(path);
		}

		return sqlContext.getColumn(path);
	}

	@Nullable
	Join getJoin(PersistentPropertyPathExtension path) {

		if (!path.isEntity() || path.isEmbedded() || path.isMultiValued()) {
			return null;
		}

		Table currentTable = sqlContext.getTable(path);

		PersistentPropertyPathExtension idDefiningParentPath = path.getIdDefiningParentPath();
		Table parentTable = sqlContext.getTable(idDefiningParentPath);

		return new Join( //
				currentTable, //
				currentTable.column(path.getReverseColumnName()), //
				parentTable.column(idDefiningParentPath.getIdColumnName()) //
		);
	}

	private String createFindAllInListSql() {

		Select select = selectBuilder().where(getIdColumn().in(getBindMarker(IDS_SQL_PARAMETER))).build();

		return render(select);
	}

	private String createExistsSql() {

		Table table = getTable();

		Select select = StatementBuilder //
				.select(Functions.count(getIdColumn())) //
				.from(table) //
				.where(getIdColumn().isEqualTo(getBindMarker(ID_SQL_PARAMETER))) //
				.build();

		return render(select);
	}

	private String createCountSql() {

		Table table = getTable();

		Select select = StatementBuilder //
				.select(Functions.count(Expressions.asterisk())) //
				.from(table) //
				.build();

		return render(select);
	}

	private String createInsertSql(Set<SqlIdentifier> additionalColumns) {

		Table table = getTable();

		Set<SqlIdentifier> columnNamesForInsert = new TreeSet<>(Comparator.comparing(SqlIdentifier::getReference));
		columnNamesForInsert.addAll(columns.getInsertableColumns());
		columnNamesForInsert.addAll(additionalColumns);

		InsertBuilder.InsertIntoColumnsAndValuesWithBuild insert = Insert.builder().into(table);

		for (SqlIdentifier cn : columnNamesForInsert) {
			insert = insert.column(table.column(cn));
		}

		if (columnNamesForInsert.isEmpty()) {
			return render(insert.build());
		}

		InsertBuilder.InsertValuesWithBuild insertWithValues = null;
		for (SqlIdentifier cn : columnNamesForInsert) {
			insertWithValues = (insertWithValues == null ? insert : insertWithValues).values(getBindMarker(cn));
		}

		return render(insertWithValues.build());
	}

	private String createUpdateSql() {
		return render(createBaseUpdate().build());
	}

	private String createUpdateWithVersionSql() {

		Update update = createBaseUpdate() //
				.and(getVersionColumn().isEqualTo(SQL.bindMarker(":" + renderReference(VERSION_SQL_PARAMETER)))) //
				.build();

		return render(update);
	}

	private UpdateBuilder.UpdateWhereAndOr createBaseUpdate() {

		Table table = getTable();

		List<AssignValue> assignments = columns.getUpdateableColumns() //
				.stream() //
				.map(columnName -> Assignments.value( //
						table.column(columnName), //
						getBindMarker(columnName))) //
				.collect(Collectors.toList());

		return Update.builder() //
				.table(table) //
				.set(assignments) //
				.where(getIdColumn().isEqualTo(getBindMarker(entity.getIdColumn())));
	}

	private String createDeleteSql() {
		return render(createBaseDeleteById(getTable()).build());
	}

	private String createDeleteByIdAndVersionSql() {

		Delete delete = createBaseDeleteById(getTable()) //
				.and(getVersionColumn().isEqualTo(SQL.bindMarker(":" + renderReference(VERSION_SQL_PARAMETER)))) //
				.build();

		return render(delete);
	}

	private DeleteBuilder.DeleteWhereAndOr createBaseDeleteById(Table table) {
		return Delete.builder().from(table)
				.where(getIdColumn().isEqualTo(SQL.bindMarker(":" + renderReference(ID_SQL_PARAMETER))));
	}

	private String createDeleteByPathAndCriteria(PersistentPropertyPathExtension path,
			Function<Column, Condition> rootCondition) {

		Table table = Table.create(path.getTableName());

		DeleteBuilder.DeleteWhere builder = Delete.builder() //
				.from(table);
		Delete delete;

		Column filterColumn = table.column(path.getReverseColumnName());

		if (path.getLength() == 1) {

			delete = builder //
					.where(rootCondition.apply(filterColumn)) //
					.build();
		} else {

			Condition condition = getSubselectCondition(path, rootCondition, filterColumn);
			delete = builder.where(condition).build();
		}

		return render(delete);
	}

	private String createDeleteByListSql() {

		Table table = getTable();

		Delete delete = Delete.builder() //
				.from(table) //
				.where(getIdColumn().in(getBindMarker(IDS_SQL_PARAMETER))) //
				.build();

		return render(delete);
	}

	private String render(Select select) {
		return this.sqlRenderer.render(select);
	}

	private String render(Insert insert) {
		return this.sqlRenderer.render(insert);
	}

	private String render(Update update) {
		return this.sqlRenderer.render(update);
	}

	private String render(Delete delete) {
		return this.sqlRenderer.render(delete);
	}

	private Table getTable() {
		return sqlContext.getTable();
	}

	private Column getIdColumn() {
		return sqlContext.getIdColumn();
	}

	private Column getVersionColumn() {
		return sqlContext.getVersionColumn();
	}

	private String renderReference(SqlIdentifier identifier) {
		return identifier.getReference(renderContext.getIdentifierProcessing());
	}

	private List<OrderByField> extractOrderByFields(Sort sort) {

		return sort.stream() //
				.map(this::orderToOrderByField) //
				.collect(Collectors.toList());
	}

	private OrderByField orderToOrderByField(Sort.Order order) {

		SqlIdentifier columnName = this.entity.getRequiredPersistentProperty(order.getProperty()).getColumnName();
		Column column = Column.create(columnName, this.getTable());
		return OrderByField.from(column, order.getDirection()).withNullHandling(order.getNullHandling());
<<<<<<< HEAD
	}

	/**
	 * Constructs a single sql query that performs select based on the provided query. Additional the bindings for the
	 * where clause are stored after execution into the <code>parameterSource</code>
	 * 
	 * @param query the query to base the select on. Must not be null
	 * @param parameterSource the source for holding the bindings
	 * @return a non null query string.
	 */
	public String selectByQuery(Query query, MapSqlParameterSource parameterSource) {

		Assert.notNull(parameterSource, "parameterSource must not be null");

		SelectBuilder.SelectWhere selectBuilder = selectBuilder();

		Select select = applyQueryOnSelect(query, parameterSource, selectBuilder) //
				.build();

		return render(select);
	}

	/**
	 * Constructs a single sql query that performs select based on the provided query and pagination information.
	 * Additional the bindings for the where clause are stored after execution into the <code>parameterSource</code>
	 *
	 * @param query the query to base the select on. Must not be null.
	 * @param pageable the pageable to perform on the select.
	 * @param parameterSource the source for holding the bindings.
	 * @return a non null query string.
	 */
	public String selectByQuery(Query query, MapSqlParameterSource parameterSource, Pageable pageable) {

		Assert.notNull(parameterSource, "parameterSource must not be null");

		SelectBuilder.SelectWhere selectBuilder = selectBuilder();

		// first apply query and then pagination. This means possible query sorting and limiting might be overwritten by the
		// pagination. This is desired.
		SelectBuilder.SelectOrdered selectOrdered = applyQueryOnSelect(query, parameterSource, selectBuilder);
		selectOrdered = applyPagination(pageable, selectOrdered);
		selectOrdered = selectOrdered.orderBy(extractOrderByFields(pageable.getSort()));

		Select select = selectOrdered.build();
		return render(select);
	}

	/**
	 * Constructs a single sql query that performs select count based on the provided query for checking existence.
	 * Additional the bindings for the where clause are stored after execution into the <code>parameterSource</code>
	 *
	 * @param query the query to base the select on. Must not be null
	 * @param parameterSource the source for holding the bindings
	 * @return a non null query string.
	 */
	public String existsByQuery(Query query, MapSqlParameterSource parameterSource) {

		Expression idColumn = getIdColumn();
		SelectBuilder.SelectJoin baseSelect = getSelectCountWithExpression(idColumn);

		Select select = applyQueryOnSelect(query, parameterSource, (SelectBuilder.SelectWhere) baseSelect) //
				.build();

		return render(select);
	}

	/**
	 * Constructs a single sql query that performs select count based on the provided query. Additional the bindings for
	 * the where clause are stored after execution into the <code>parameterSource</code>
	 *
	 * @param query the query to base the select on. Must not be null
	 * @param parameterSource the source for holding the bindings
	 * @return a non null query string.
	 */
	public String countByQuery(Query query, MapSqlParameterSource parameterSource) {

		Expression countExpression = Expressions.just("1");
		SelectBuilder.SelectJoin baseSelect = getSelectCountWithExpression(countExpression);

		Select select = applyQueryOnSelect(query, parameterSource, (SelectBuilder.SelectWhere) baseSelect) //
				.build();

		return render(select);
	}

	/**
	 * Generates a {@link org.springframework.data.relational.core.sql.SelectBuilder.SelectJoin} with a
	 * <code>COUNT(...)</code> where the <code>countExpressions</code> are the parameters of the count.
	 *
	 * @param countExpressions the expression to use as count parameter.
	 * @return a non-null {@link org.springframework.data.relational.core.sql.SelectBuilder.SelectJoin} that joins all the
	 *         columns and has only a count in the projection of the select.
	 */
	private SelectBuilder.SelectJoin getSelectCountWithExpression(Expression... countExpressions) {

		Assert.notNull(countExpressions, "countExpressions must not be null");
		Assert.state(countExpressions.length >= 1, "countExpressions must contain at least one expression");

		Table table = getTable();
		SelectBuilder.SelectFromAndJoin selectBuilder = StatementBuilder //
				.select(Functions.count(countExpressions)) //
				.from(table);//

		SelectBuilder.SelectJoin baseSelect = selectBuilder;

		// add possible joins
		for (PersistentPropertyPath<RelationalPersistentProperty> path : mappingContext
				.findPersistentPropertyPaths(entity.getType(), p -> true)) {

			PersistentPropertyPathExtension extPath = new PersistentPropertyPathExtension(mappingContext, path);

			// add a join if necessary
			Join join = getJoin(extPath);
			if (join != null) {
				baseSelect = baseSelect.leftOuterJoin(join.joinTable).on(join.joinColumn).equals(join.parentId);
			}
		}
		return baseSelect;
	}

	private SelectBuilder.SelectOrdered applyQueryOnSelect(Query query, MapSqlParameterSource parameterSource,
			SelectBuilder.SelectWhere selectBuilder) {

		Table table = Table.create(this.entity.getTableName());

		SelectBuilder.SelectOrdered selectOrdered = query //
				.getCriteria() //
				.map(item -> this.applyCriteria(item, selectBuilder, parameterSource, table)) //
				.orElse(selectBuilder);

		if (query.isSorted()) {
			List<OrderByField> sort = this.queryMapper.getMappedSort(table, query.getSort(), entity);
			selectOrdered = selectBuilder.orderBy(sort);
		}

		SelectBuilder.SelectLimitOffset limitable = (SelectBuilder.SelectLimitOffset) selectOrdered;

		if (query.getLimit() > 0) {
			limitable = limitable.limit(query.getLimit());
		}

		if (query.getOffset() > 0) {
			limitable = limitable.offset(query.getOffset());
		}
		return (SelectBuilder.SelectOrdered) limitable;
	}

	SelectBuilder.SelectOrdered applyCriteria(@Nullable CriteriaDefinition criteria,
			SelectBuilder.SelectWhere whereBuilder, MapSqlParameterSource parameterSource, Table table) {

		return criteria != null //
				? whereBuilder.where(queryMapper.getMappedObject(parameterSource, criteria, table, entity)) //
				: whereBuilder;
=======
>>>>>>> f2dc64ec
	}

	/**
	 * Value object representing a {@code JOIN} association.
	 */
	static final class Join {

		private final Table joinTable;
		private final Column joinColumn;
		private final Column parentId;

		Join(Table joinTable, Column joinColumn, Column parentId) {

			Assert.notNull(joinTable, "JoinTable must not be null.");
			Assert.notNull(joinColumn, "JoinColumn must not be null.");
			Assert.notNull(parentId, "ParentId must not be null.");

			this.joinTable = joinTable;
			this.joinColumn = joinColumn;
			this.parentId = parentId;
		}

		Table getJoinTable() {
			return this.joinTable;
		}

		Column getJoinColumn() {
			return this.joinColumn;
		}

		Column getParentId() {
			return this.parentId;
		}

		@Override
		public boolean equals(Object o) {

			if (this == o)
				return true;
			if (o == null || getClass() != o.getClass())
				return false;
			Join join = (Join) o;
			return joinTable.equals(join.joinTable) && joinColumn.equals(join.joinColumn) && parentId.equals(join.parentId);
		}

		@Override
		public int hashCode() {
			return Objects.hash(joinTable, joinColumn, parentId);
		}

		@Override
		public String toString() {

			return "Join{" + "joinTable=" + joinTable + ", joinColumn=" + joinColumn + ", parentId=" + parentId + '}';
		}
	}

	/**
	 * Value object encapsulating column name caches.
	 *
	 * @author Mark Paluch
	 * @author Jens Schauder
	 */
	static class Columns {

		private final MappingContext<RelationalPersistentEntity<?>, RelationalPersistentProperty> mappingContext;
		private final JdbcConverter converter;

		private final List<SqlIdentifier> columnNames = new ArrayList<>();
		private final List<SqlIdentifier> idColumnNames = new ArrayList<>();
		private final List<SqlIdentifier> nonIdColumnNames = new ArrayList<>();
		private final Set<SqlIdentifier> readOnlyColumnNames = new HashSet<>();
		private final Set<SqlIdentifier> insertableColumns;
		private final Set<SqlIdentifier> updateableColumns;

		Columns(RelationalPersistentEntity<?> entity,
				MappingContext<RelationalPersistentEntity<?>, RelationalPersistentProperty> mappingContext,
				JdbcConverter converter) {

			this.mappingContext = mappingContext;
			this.converter = converter;

			populateColumnNameCache(entity, "");

			Set<SqlIdentifier> insertable = new LinkedHashSet<>(nonIdColumnNames);
			insertable.removeAll(readOnlyColumnNames);

			this.insertableColumns = Collections.unmodifiableSet(insertable);

			Set<SqlIdentifier> updateable = new LinkedHashSet<>(columnNames);

			updateable.removeAll(idColumnNames);
			updateable.removeAll(readOnlyColumnNames);

			this.updateableColumns = Collections.unmodifiableSet(updateable);
		}

		private void populateColumnNameCache(RelationalPersistentEntity<?> entity, String prefix) {

			entity.doWithAll(property -> {

				// the referencing column of referenced entity is expected to be on the other side of the relation
				if (!property.isEntity()) {
					initSimpleColumnName(property, prefix);
				} else if (property.isEmbedded()) {
					initEmbeddedColumnNames(property, prefix);
				}
			});
		}

		private void initSimpleColumnName(RelationalPersistentProperty property, String prefix) {

			SqlIdentifier columnName = property.getColumnName().transform(prefix::concat);

			columnNames.add(columnName);

			if (!property.getOwner().isIdProperty(property)) {
				nonIdColumnNames.add(columnName);
			} else {
				idColumnNames.add(columnName);
			}

			if (!property.isWritable()) {
				readOnlyColumnNames.add(columnName);
			}
		}

		private void initEmbeddedColumnNames(RelationalPersistentProperty property, String prefix) {

			String embeddedPrefix = property.getEmbeddedPrefix();

			RelationalPersistentEntity<?> embeddedEntity = mappingContext
					.getRequiredPersistentEntity(converter.getColumnType(property));

			populateColumnNameCache(embeddedEntity, prefix + embeddedPrefix);
		}

		/**
		 * @return Column names that can be used for {@code INSERT}.
		 */
		Set<SqlIdentifier> getInsertableColumns() {
			return insertableColumns;
		}

		/**
		 * @return Column names that can be used for {@code UPDATE}.
		 */
		Set<SqlIdentifier> getUpdateableColumns() {
			return updateableColumns;
		}
	}
}<|MERGE_RESOLUTION|>--- conflicted
+++ resolved
@@ -56,10 +56,7 @@
  * @author Myeonghyeon Lee
  * @author Mikhail Polivakha
  * @author Chirag Tailor
-<<<<<<< HEAD
  * @author Diego Krupitza
-=======
->>>>>>> f2dc64ec
  */
 class SqlGenerator {
 
@@ -730,7 +727,6 @@
 		SqlIdentifier columnName = this.entity.getRequiredPersistentProperty(order.getProperty()).getColumnName();
 		Column column = Column.create(columnName, this.getTable());
 		return OrderByField.from(column, order.getDirection()).withNullHandling(order.getNullHandling());
-<<<<<<< HEAD
 	}
 
 	/**
@@ -862,7 +858,7 @@
 				.orElse(selectBuilder);
 
 		if (query.isSorted()) {
-			List<OrderByField> sort = this.queryMapper.getMappedSort(table, query.getSort(), entity);
+			List<OrderByField> sort = extractOrderByFields(query.getSort());
 			selectOrdered = selectBuilder.orderBy(sort);
 		}
 
@@ -884,8 +880,6 @@
 		return criteria != null //
 				? whereBuilder.where(queryMapper.getMappedObject(parameterSource, criteria, table, entity)) //
 				: whereBuilder;
-=======
->>>>>>> f2dc64ec
 	}
 
 	/**
