--- conflicted
+++ resolved
@@ -36,11 +36,8 @@
  * @author Tyler Van Gorder
  * @author Milan Milanov
  * @author Myeonghyeon Lee
-<<<<<<< HEAD
  * @author Diego Krupitza
-=======
  * @author Chirag Tailor
->>>>>>> f2dc64ec
  * @since 1.1
  */
 public class DelegatingDataAccessStrategy implements DataAccessStrategy {
