/*
 * Copyright 2017-2025 the original author or authors.
 *
 * Licensed under the Apache License, Version 2.0 (the "License");
 * you may not use this file except in compliance with the License.
 * You may obtain a copy of the License at
 *
 *      https://www.apache.org/licenses/LICENSE-2.0
 *
 * Unless required by applicable law or agreed to in writing, software
 * distributed under the License is distributed on an "AS IS" BASIS,
 * WITHOUT WARRANTIES OR CONDITIONS OF ANY KIND, either express or implied.
 * See the License for the specific language governing permissions and
 * limitations under the License.
 */
package org.springframework.data.jdbc.repository;

import static java.util.Arrays.*;
import static java.util.Collections.*;
import static org.assertj.core.api.Assertions.*;
import static org.assertj.core.api.SoftAssertions.*;

import java.io.IOException;
import java.sql.ResultSet;
import java.time.Instant;
import java.time.LocalDateTime;
import java.time.OffsetDateTime;
import java.time.ZoneOffset;
import java.time.temporal.ChronoUnit;
import java.util.ArrayList;
import java.util.Arrays;
import java.util.Collections;
import java.util.Iterator;
import java.util.List;
import java.util.Map;
import java.util.Objects;
import java.util.Optional;
import java.util.Set;
import java.util.function.Consumer;
import java.util.stream.Stream;

import org.jspecify.annotations.Nullable;
import org.junit.jupiter.api.BeforeEach;
import org.junit.jupiter.api.Test;
import org.junit.jupiter.params.ParameterizedTest;
import org.junit.jupiter.params.provider.Arguments;
import org.junit.jupiter.params.provider.EnumSource;
import org.junit.jupiter.params.provider.MethodSource;
import org.junit.jupiter.params.provider.NullSource;
import org.springframework.beans.factory.annotation.Autowired;
import org.springframework.beans.factory.config.PropertiesFactoryBean;
import org.springframework.context.ApplicationListener;
import org.springframework.context.annotation.Bean;
import org.springframework.context.annotation.Configuration;
import org.springframework.context.annotation.Import;
import org.springframework.core.io.ClassPathResource;
import org.springframework.dao.DuplicateKeyException;
import org.springframework.dao.IncorrectResultSizeDataAccessException;
import org.springframework.data.annotation.Id;
import org.springframework.data.annotation.Transient;
import org.springframework.data.domain.*;
import org.springframework.data.jdbc.core.mapping.AggregateReference;
import org.springframework.data.jdbc.repository.query.Modifying;
import org.springframework.data.jdbc.repository.query.Query;
import org.springframework.data.jdbc.repository.support.JdbcRepositoryFactory;
import org.springframework.data.jdbc.testing.ConditionalOnDatabase;
import org.springframework.data.jdbc.testing.DatabaseType;
import org.springframework.data.jdbc.testing.EnabledOnFeature;
import org.springframework.data.jdbc.testing.IntegrationTest;
import org.springframework.data.jdbc.testing.TestConfiguration;
import org.springframework.data.jdbc.testing.TestDatabaseFeatures;
import org.springframework.data.relational.core.mapping.Column;
import org.springframework.data.relational.core.mapping.MappedCollection;
import org.springframework.data.relational.core.mapping.Sequence;
import org.springframework.data.relational.core.mapping.Table;
import org.springframework.data.relational.core.mapping.event.AbstractRelationalEvent;
import org.springframework.data.relational.core.mapping.event.AfterConvertEvent;
import org.springframework.data.relational.core.sql.LockMode;
import org.springframework.data.relational.repository.Lock;
import org.springframework.data.repository.CrudRepository;
import org.springframework.data.repository.ListCrudRepository;
import org.springframework.data.repository.core.NamedQueries;
import org.springframework.data.repository.core.support.PropertiesBasedNamedQueries;
import org.springframework.data.repository.core.support.RepositoryFactoryCustomizer;
import org.springframework.data.repository.query.FluentQuery;
import org.springframework.data.repository.query.Param;
import org.springframework.data.repository.query.QueryByExampleExecutor;
import org.springframework.data.spel.EvaluationContextProvider;
import org.springframework.data.spel.ExtensionAwareEvaluationContextProvider;
import org.springframework.data.spel.spi.EvaluationContextExtension;
import org.springframework.data.support.WindowIterator;
import org.springframework.data.util.Streamable;
import org.springframework.jdbc.core.RowMapper;
import org.springframework.jdbc.core.namedparam.NamedParameterJdbcTemplate;
import org.springframework.test.jdbc.JdbcTestUtils;

/**
 * Very simple use cases for creation and usage of JdbcRepositories.
 *
 * @author Jens Schauder
 * @author Mark Paluch
 * @author Chirag Tailor
 * @author Diego Krupitza
 * @author Christopher Klein
 * @author Mikhail Polivakha
 * @author Paul Jones
 * @author Artemiy Degtyarev
 * @author Christoph Strobl
 */
@IntegrationTest
public class JdbcRepositoryIntegrationTests {

	@Autowired NamedParameterJdbcTemplate template;
	@Autowired DummyEntityRepository repository;

	@Autowired ProvidedIdEntityRepository providedIdEntityRepository;
	@Autowired MyEventListener eventListener;
	@Autowired RootRepository rootRepository;
	@Autowired WithDelimitedColumnRepository withDelimitedColumnRepository;
	@Autowired EntityWithSequenceRepository entityWithSequenceRepository;
	@Autowired ExpressionSqlTypePropagationRepository expressionSqlTypePropagationRepository;

	public static Stream<Arguments> findAllByExamplePageableSource() {

		// Pageable pageRequest, int size, int totalPages, List<String> notContains
		return Stream.of( //
				Arguments.of(PageRequest.of(0, 3), 3, 34, Arrays.asList("3", "4", "100")), //
				Arguments.of(PageRequest.of(1, 10), 10, 10, Arrays.asList("9", "20", "30")), //
				Arguments.of(PageRequest.of(2, 10), 10, 10, Arrays.asList("1", "2", "3")), //
				Arguments.of(PageRequest.of(33, 3), 1, 34, Collections.emptyList()), //
				Arguments.of(PageRequest.of(36, 3), 0, 34, Collections.emptyList()), //
				Arguments.of(PageRequest.of(0, 10000), 100, 1, Collections.emptyList()), //
				Arguments.of(PageRequest.of(100, 10000), 0, 1, Collections.emptyList()), //
				Arguments.of(Pageable.unpaged(), 100, 1, Collections.emptyList()) //
		);
	}

	private static DummyEntity createEntity() {
		return createEntity("Entity Name");
	}

	private static DummyEntity createEntity(String entityName) {
		return createEntity(entityName, it -> {});
	}

	private static DummyEntity createEntity(String entityName, Consumer<DummyEntity> customizer) {

		DummyEntity entity = new DummyEntity();
		entity.setName(entityName);

		customizer.accept(entity);

		return entity;
	}

	@BeforeEach
	public void before() {

		repository.deleteAll();

		eventListener.events.clear();
	}

	@Test // DATAJDBC-95
	public void savesAnEntity() {

		DummyEntity entity = repository.save(createEntity());

		assertThat(JdbcTestUtils.countRowsInTableWhere(template.getJdbcOperations(), "dummy_entity",
				"id_Prop = " + entity.getIdProp())).isEqualTo(1);
	}

	@Test // GH-1923
	@EnabledOnFeature(value = TestDatabaseFeatures.Feature.SUPPORTS_SEQUENCES)
	public void saveEntityWithTargetSequenceSpecified() {

		EntityWithSequence first = entityWithSequenceRepository.save(new EntityWithSequence("first"));
		EntityWithSequence second = entityWithSequenceRepository.save(new EntityWithSequence("second"));

		assertThat(first.getId()).isNotNull();
		assertThat(second.getId()).isNotNull();
		assertThat(first.getId()).isLessThan(second.getId());
		assertThat(first.getName()).isEqualTo("first");
		assertThat(second.getName()).isEqualTo("second");
	}

	@Test // GH-1923
	@EnabledOnFeature(value = TestDatabaseFeatures.Feature.SUPPORTS_SEQUENCES)
	public void batchInsertEntityWithTargetSequenceSpecified() {

		Iterable<EntityWithSequence> results = entityWithSequenceRepository
				.saveAll(List.of(new EntityWithSequence("first"), new EntityWithSequence("second")));

		assertThat(results).hasSize(2).extracting(EntityWithSequence::getId).containsExactly(1L, 2L);
	}

	@Test // DATAJDBC-95
	public void saveAndLoadAnEntity() {

		DummyEntity entity = repository.save(createEntity());

		assertThat(repository.findById(entity.getIdProp())).hasValueSatisfying(it -> {

			assertThat(it.getIdProp()).isEqualTo(entity.getIdProp());
			assertThat(it.getName()).isEqualTo(entity.getName());
		});
	}

	@Test // DATAJDBC-97
	public void insertsManyEntities() {

		DummyEntity entity = createEntity();
		DummyEntity other = createEntity();

		repository.saveAll(asList(entity, other));

		assertThat(repository.findAll()) //
				.extracting(DummyEntity::getIdProp) //
				.containsExactlyInAnyOrder(entity.getIdProp(), other.getIdProp());
	}

	@Test // DATAJDBC-97
	public void existsReturnsTrueIffEntityExists() {

		DummyEntity entity = repository.save(createEntity());

		assertThat(repository.existsById(entity.getIdProp())).isTrue();
		assertThat(repository.existsById(entity.getIdProp() + 1)).isFalse();
	}

	@Test // DATAJDBC-97
	public void findAllFindsAllEntities() {

		DummyEntity entity = repository.save(createEntity());
		DummyEntity other = repository.save(createEntity());

		Iterable<DummyEntity> all = repository.findAll();

		assertThat(all)//
				.extracting(DummyEntity::getIdProp)//
				.containsExactlyInAnyOrder(entity.getIdProp(), other.getIdProp());
	}

	@Test // DATAJDBC-97
	public void findAllFindsAllSpecifiedEntities() {

		DummyEntity entity = repository.save(createEntity());
		DummyEntity other = repository.save(createEntity());

		assertThat(repository.findAllById(asList(entity.getIdProp(), other.getIdProp())))//
				.extracting(DummyEntity::getIdProp)//
				.containsExactlyInAnyOrder(entity.getIdProp(), other.getIdProp());
	}

	@Test // GH-831
	public void duplicateKeyExceptionIsThrownInCaseOfUniqueKeyViolation() {

		ProvidedIdEntity first = ProvidedIdEntity.newInstance(1L, "name");
		ProvidedIdEntity second = ProvidedIdEntity.newInstance(1L, "other");

		assertThatCode(() -> providedIdEntityRepository.save(first)).doesNotThrowAnyException();
		assertThatThrownBy(() -> providedIdEntityRepository.save(second)).isInstanceOf(DuplicateKeyException.class);
	}

	@Test // DATAJDBC-97
	public void countsEntities() {

		repository.save(createEntity());
		repository.save(createEntity());
		repository.save(createEntity());

		assertThat(repository.count()).isEqualTo(3L);
	}

	@Test // DATAJDBC-97
	public void deleteById() {

		DummyEntity one = repository.save(createEntity());
		DummyEntity two = repository.save(createEntity());
		DummyEntity three = repository.save(createEntity());

		repository.deleteById(two.getIdProp());

		assertThat(repository.findAll()) //
				.extracting(DummyEntity::getIdProp) //
				.containsExactlyInAnyOrder(one.getIdProp(), three.getIdProp());
	}

	@Test // DATAJDBC-97
	public void deleteByEntity() {

		DummyEntity one = repository.save(createEntity());
		DummyEntity two = repository.save(createEntity());
		DummyEntity three = repository.save(createEntity());

		repository.delete(one);

		assertThat(repository.findAll()) //
				.extracting(DummyEntity::getIdProp) //
				.containsExactlyInAnyOrder(two.getIdProp(), three.getIdProp());
	}

	@Test // DATAJDBC-97
	public void deleteByList() {

		DummyEntity one = repository.save(createEntity());
		DummyEntity two = repository.save(createEntity());
		DummyEntity three = repository.save(createEntity());

		repository.deleteAll(asList(one, three));

		assertThat(repository.findAll()) //
				.extracting(DummyEntity::getIdProp) //
				.containsExactlyInAnyOrder(two.getIdProp());
	}

	@Test // DATAJDBC-629
	public void deleteByIdList() {

		DummyEntity one = repository.save(createEntity());
		DummyEntity two = repository.save(createEntity());
		DummyEntity three = repository.save(createEntity());

		repository.deleteAllById(asList(one.idProp, three.idProp));

		assertThat(repository.findAll()) //
				.extracting(DummyEntity::getIdProp) //
				.containsExactlyInAnyOrder(two.getIdProp());
	}

	@Test // DATAJDBC-97
	public void deleteAll() {

		repository.save(createEntity());
		repository.save(createEntity());
		repository.save(createEntity());

		assertThat(repository.findAll()).isNotEmpty();

		repository.deleteAll();

		assertThat(repository.findAll()).isEmpty();
	}

	@Test // DATAJDBC-98
	public void update() {

		DummyEntity entity = repository.save(createEntity());

		entity.setName("something else");
		DummyEntity saved = repository.save(entity);

		assertThat(repository.findById(entity.getIdProp())).hasValueSatisfying(it -> {
			assertThat(it.getName()).isEqualTo(saved.getName());
		});
	}

	@ParameterizedTest
	@NullSource
	@EnumSource(value = EnumClass.class) // GH-2007
	void shouldSaveWithCustomSpelExpressions(EnumClass value) {

		expressionSqlTypePropagationRepository.saveWithSpel(new ExpressionSqlTypePropagation(1L, value));

		ExpressionSqlTypePropagation reloaded = expressionSqlTypePropagationRepository.findById(1L).orElseThrow();

		assertThat(reloaded.getIdentifier()).isEqualTo(1L);
		assertThat(reloaded.getEnumClass()).isEqualTo(value);
	}

	@Test // DATAJDBC-98
	public void updateMany() {

		DummyEntity entity = repository.save(createEntity());
		DummyEntity other = repository.save(createEntity());

		entity.setName("something else");
		other.setName("others Name");

		repository.saveAll(asList(entity, other));

		assertThat(repository.findAll()) //
				.extracting(DummyEntity::getName) //
				.containsExactlyInAnyOrder(entity.getName(), other.getName());
	}

	@Test // GH-537
	void insertsOrUpdatesManyEntities() {

		DummyEntity entity = repository.save(createEntity());
		entity.setName("something else");
		DummyEntity other = createEntity();
		other.setName("others name");
		repository.saveAll(asList(other, entity));

		assertThat(repository.findAll()) //
				.extracting(DummyEntity::getName) //
				.containsExactlyInAnyOrder(entity.getName(), other.getName());
	}

	@Test // DATAJDBC-112
	public void findByIdReturnsEmptyWhenNoneFound() {

		// NOT saving anything, so DB is empty

		assertThat(repository.findById(-1L)).isEmpty();
	}

	@Test // DATAJDBC-464, DATAJDBC-318
	public void executeQueryWithParameterRequiringConversion() {

		Instant now = createDummyBeforeAndAfterNow();

		assertThat(repository.after(now)) //
				.extracting(DummyEntity::getName) //
				.containsExactly("second");

		assertThat(repository.findAllByPointInTimeAfter(now)) //
				.extracting(DummyEntity::getName) //
				.containsExactly("second");
	}

	@Test // DATAJDBC-318
	public void queryMethodShouldEmitEvents() {

		repository.save(createEntity());
		eventListener.events.clear();

		repository.findAllWithSql();

		assertThat(eventListener.events).hasSize(1).hasOnlyElementsOfType(AfterConvertEvent.class);
	}

	@Test // DATAJDBC-318
	public void queryMethodWithCustomRowMapperDoesNotEmitEvents() {

		repository.save(createEntity());
		eventListener.events.clear();

		repository.findAllWithCustomMapper();

		assertThat(eventListener.events).isEmpty();
	}

	@Test // DATAJDBC-234
	public void findAllByQueryName() {

		repository.save(createEntity());
		assertThat(repository.findAllByNamedQuery()).hasSize(1);
	}

	@Test
	void findAllByFirstnameWithLock() {

		DummyEntity dummyEntity = createEntity();
		repository.save(dummyEntity);
		assertThat(repository.findAllByName(dummyEntity.getName())).hasSize(1);
	}

	@Test // GH-1022
	public void findAllByCustomQueryName() {

		repository.save(createEntity());
		assertThat(repository.findAllByCustomNamedQuery()).hasSize(1);
	}

	@Test // DATAJDBC-341
	public void findWithMissingQuery() {

		DummyEntity dummy = repository.save(createEntity());

		DummyEntity loaded = repository.withMissingColumn(dummy.idProp);

		assertThat(loaded.idProp).isEqualTo(dummy.idProp);
		assertThat(loaded.name).isNull();
		assertThat(loaded.pointInTime).isNull();
	}

	@Test // DATAJDBC-529
	public void existsWorksAsExpected() {

		DummyEntity dummy = repository.save(createEntity());

		assertSoftly(softly -> {

			softly.assertThat(repository.existsByName(dummy.getName())) //
					.describedAs("Positive") //
					.isTrue();
			softly.assertThat(repository.existsByName("not an existing name")) //
					.describedAs("Positive") //
					.isFalse();
		});
	}

	@Test // DATAJDBC-604
	public void existsInWorksAsExpected() {

		DummyEntity dummy = repository.save(createEntity());

		assertSoftly(softly -> {

			softly.assertThat(repository.existsByNameIn(dummy.getName())) //
					.describedAs("Positive") //
					.isTrue();
			softly.assertThat(repository.existsByNameIn()) //
					.describedAs("Negative") //
					.isFalse();
		});
	}

	@Test // DATAJDBC-604
	public void existsNotInWorksAsExpected() {

		DummyEntity dummy = repository.save(createEntity());

		assertSoftly(softly -> {

			softly.assertThat(repository.existsByNameNotIn(dummy.getName())) //
					.describedAs("Positive") //
					.isFalse();
			softly.assertThat(repository.existsByNameNotIn()) //
					.describedAs("Negative") //
					.isTrue();
		});
	}

	@Test // DATAJDBC-534
	public void countByQueryDerivation() {

		DummyEntity one = createEntity();
		DummyEntity two = createEntity();
		two.name = "other";
		DummyEntity three = createEntity();

		repository.saveAll(asList(one, two, three));

		assertThat(repository.countByName(one.getName())).isEqualTo(2);
	}

	@Test // GH-619
	public void findBySpElWorksAsExpected() {
		DummyEntity r = repository.save(createEntity());

		// assign the new id to the global ID provider holder; this is similar to Spring Security's SecurityContextHolder
		MyIdContextProvider.ExtensionRoot.ID = r.getIdProp();

		// expect, that we can find our newly created entity based upon the ID provider
		assertThat(repository.findWithSpEL().getIdProp()).isEqualTo(r.getIdProp());
	}

	@Test // GH-945
	@ConditionalOnDatabase(DatabaseType.POSTGRES)
	public void usePrimitiveArrayAsArgument() {
		assertThat(repository.unnestPrimitive(new int[] { 1, 2, 3 })).containsExactly(1, 2, 3);
	}

	@Test // GH-774
	public void pageByNameShouldReturnCorrectResult() {

		repository.saveAll(Arrays.asList(new DummyEntity("a1"), new DummyEntity("a2"), new DummyEntity("a3")));

		Page<DummyEntity> page = repository.findPageByNameContains("a", PageRequest.of(0, 5));

		assertThat(page.getContent()).hasSize(3);
		assertThat(page.getTotalElements()).isEqualTo(3);
		assertThat(page.getTotalPages()).isEqualTo(1);

		assertThat(repository.findPageByNameContains("a", PageRequest.of(0, 2)).getContent()).hasSize(2);
		assertThat(repository.findPageByNameContains("a", PageRequest.of(1, 2)).getContent()).hasSize(1);
	}

	@Test // GH-1654
	public void selectWithLimitShouldReturnCorrectResult() {

		repository.saveAll(Arrays.asList(new DummyEntity("a1"), new DummyEntity("a2"), new DummyEntity("a3")));

		List<DummyEntity> page = repository.findByNameContains("a", Limit.of(3));
		assertThat(page).hasSize(3);

		assertThat(repository.findByNameContains("a", Limit.of(2))).hasSize(2);
		assertThat(repository.findByNameContains("a", Limit.unlimited())).hasSize(3);
	}

	@Test // GH-2155
	public void selectContainingIgnoreCase() {

		repository.saveAll(Arrays.asList(new DummyEntity("1a1"), new DummyEntity("1B1"), new DummyEntity("1c1")));

		Optional<DummyEntity> result = repository.findByNameContainingIgnoreCase("b");
		assertThat(result).map(DummyEntity::getName).contains("1B1");
	}

	@Test // GH-774
	public void sliceByNameShouldReturnCorrectResult() {

		repository.saveAll(Arrays.asList(new DummyEntity("a1"), new DummyEntity("a2"), new DummyEntity("a3")));

		Slice<DummyEntity> slice = repository.findSliceByNameContains("a", PageRequest.of(0, 5));

		assertThat(slice.getContent()).hasSize(3);
		assertThat(slice.hasNext()).isFalse();

		slice = repository.findSliceByNameContains("a", PageRequest.of(0, 2));

		assertThat(slice.getContent()).hasSize(2);
		assertThat(slice.hasNext()).isTrue();
	}

	@Test // GH-2175
	public void streamableWrapperByNameShouldReturnCorrectResult() {

		repository.saveAll(Arrays.asList(new DummyEntity("a1"), new DummyEntity("a2"), new DummyEntity("a3")));

		DummyEntities entities = repository.findEntitiesByNameContains("a", Limit.of(5));

		assertThat(entities).hasSize(3);
	}

	@Test // GH-935
	public void queryByOffsetDateTime() {

		Instant now = createDummyBeforeAndAfterNow();
		OffsetDateTime timeArgument = OffsetDateTime.ofInstant(now, ZoneOffset.ofHours(2));

		List<DummyEntity> entities = repository.findByOffsetDateTime(timeArgument);

		assertThat(entities).extracting(DummyEntity::getName).containsExactly("second");
	}

	@Test // GH-971
	public void stringQueryProjectionShouldReturnProjectedEntities() {

		repository.save(createEntity());

		List<DummyProjection> result = repository.findProjectedWithSql(DummyProjection.class);

		assertThat(result).hasSize(1);
		assertThat(result.get(0).getName()).isEqualTo("Entity Name");
	}

	@Test // GH-971
	public void stringQueryProjectionShouldReturnDtoProjectedEntities() {

		repository.save(createEntity());

		List<DtoProjection> result = repository.findProjectedWithSql(DtoProjection.class);

		assertThat(result).hasSize(1);
		assertThat(result.get(0).name()).isEqualTo("Entity Name");
	}

	@Test // GH-971
	public void partTreeQueryProjectionShouldReturnProjectedEntities() {

		repository.save(createEntity());

		List<DummyProjection> result = repository.findProjectedByName("Entity Name");

		assertThat(result).hasSize(1);
		assertThat(result.get(0).getName()).isEqualTo("Entity Name");
	}

	@Test // GH-971
	public void pageQueryProjectionShouldReturnProjectedEntities() {

		repository.save(createEntity());

		Page<DummyProjection> result = repository.findPageProjectionByName("Entity Name", PageRequest.ofSize(10));

		assertThat(result).hasSize(1);
		assertThat(result.getContent().get(0).getName()).isEqualTo("Entity Name");
	}

	@Test // GH-974
	@ConditionalOnDatabase(DatabaseType.POSTGRES)
	void intervalCalculation() {

		repository.updateWithIntervalCalculation(23L, LocalDateTime.now());
	}

	@Test // GH-908
	void derivedQueryWithBooleanLiteralFindsCorrectValues() {

		repository.save(createEntity());
		DummyEntity entity = createEntity();
		entity.flag = true;
		entity = repository.save(entity);

		List<DummyEntity> result = repository.findByFlagTrue();

		assertThat(result).extracting(e -> e.idProp).containsExactly(entity.idProp);
	}

	@Test // GH-987
	void queryBySimpleReference() {

		DummyEntity one = repository.save(createEntity());
		DummyEntity two = createEntity();
		two.ref = AggregateReference.to(one.idProp);
		two = repository.save(two);

		List<DummyEntity> result = repository.findByRef(one.idProp.intValue());

		assertThat(result).extracting(e -> e.idProp).containsExactly(two.idProp);
	}

	@Test // GH-987
	void queryByAggregateReference() {

		DummyEntity one = repository.save(createEntity());
		DummyEntity two = createEntity();
		two.ref = AggregateReference.to(one.idProp);
		two = repository.save(two);

		List<DummyEntity> result = repository.findByRef(two.ref);

		assertThat(result).extracting(e -> e.idProp).containsExactly(two.idProp);
	}

	@Test // GH-1167
	void stringResult() {

		repository.save(createEntity()); // just ensure we have data in the table

		assertThat(repository.returnInput("HELLO")).isEqualTo("HELLO");
	}

	@Test // GH-1167
	void nullStringResult() {

		repository.save(createEntity()); // just ensure we have data in the table

		assertThat(repository.returnInput(null)).isNull();
	}

	@Test // GH-1212
	void queryByEnumTypeIn() {

		DummyEntity dummyA = new DummyEntity("dummyA");
		dummyA.setDirection(Direction.LEFT);
		DummyEntity dummyB = new DummyEntity("dummyB");
		dummyB.setDirection(Direction.CENTER);
		DummyEntity dummyC = new DummyEntity("dummyC");
		dummyC.setDirection(Direction.RIGHT);
		repository.saveAll(asList(dummyA, dummyB, dummyC));

		assertThat(repository.findByEnumTypeIn(Set.of(Direction.LEFT, Direction.RIGHT)))
				.extracting(DummyEntity::getDirection).containsExactlyInAnyOrder(Direction.LEFT, Direction.RIGHT);
	}

	@Test // GH-1212
	void queryByEnumTypeEqual() {

		DummyEntity dummyA = new DummyEntity("dummyA");
		dummyA.setDirection(Direction.LEFT);
		DummyEntity dummyB = new DummyEntity("dummyB");
		dummyB.setDirection(Direction.CENTER);
		DummyEntity dummyC = new DummyEntity("dummyC");
		dummyC.setDirection(Direction.RIGHT);
		repository.saveAll(asList(dummyA, dummyB, dummyC));

		assertThat(repository.findByEnumType(Direction.CENTER)).extracting(DummyEntity::getDirection)
				.containsExactlyInAnyOrder(Direction.CENTER);
	}

	@Test // GH-537
	void manyInsertsWithNestedEntities() {

		Root root1 = createRoot("root1");
		Root root2 = createRoot("root2");

		List<Root> savedRoots = rootRepository.saveAll(asList(root1, root2));

		List<Root> reloadedRoots = rootRepository.findAllByOrderByIdAsc();
		assertThat(reloadedRoots).isEqualTo(savedRoots);
		assertThat(reloadedRoots).hasSize(2);
		assertIsEqualToWithNonNullIds(reloadedRoots.get(0), root1);
		assertIsEqualToWithNonNullIds(reloadedRoots.get(1), root2);
	}

	@Test // GH-537
	@EnabledOnFeature(TestDatabaseFeatures.Feature.SUPPORTS_GENERATED_IDS_IN_REFERENCED_ENTITIES)
	void manyUpdatesWithNestedEntities() {

		Root root1 = createRoot("root1");
		Root root2 = createRoot("root2");
		List<Root> roots = rootRepository.saveAll(asList(root1, root2));
		Root savedRoot1 = roots.get(0);
		Root updatedRoot1 = new Root(savedRoot1.id, "updated" + savedRoot1.name,
				new Intermediate(savedRoot1.intermediate.id, "updated" + savedRoot1.intermediate.name,
						new Leaf(savedRoot1.intermediate.leaf.id, "updated" + savedRoot1.intermediate.leaf.name), emptyList()),
				savedRoot1.intermediates);
		Root savedRoot2 = roots.get(1);
		Root updatedRoot2 = new Root(savedRoot2.id, "updated" + savedRoot2.name, savedRoot2.intermediate,
				singletonList(
						new Intermediate(savedRoot2.intermediates.get(0).id, "updated" + savedRoot2.intermediates.get(0).name, null,
								singletonList(new Leaf(savedRoot2.intermediates.get(0).leaves.get(0).id,
										"updated" + savedRoot2.intermediates.get(0).leaves.get(0).name)))));

		List<Root> updatedRoots = rootRepository.saveAll(asList(updatedRoot1, updatedRoot2));

		List<Root> reloadedRoots = rootRepository.findAllByOrderByIdAsc();
		assertThat(reloadedRoots).isEqualTo(updatedRoots);
		assertThat(reloadedRoots).containsExactly(updatedRoot1, updatedRoot2);
	}

	@Test // GH-537
	@EnabledOnFeature(TestDatabaseFeatures.Feature.SUPPORTS_GENERATED_IDS_IN_REFERENCED_ENTITIES)
	void manyInsertsAndUpdatesWithNestedEntities() {

		Root root1 = createRoot("root1");
		Root savedRoot1 = rootRepository.save(root1);
		Root updatedRoot1 = new Root(savedRoot1.id, "updated" + savedRoot1.name,
				new Intermediate(savedRoot1.intermediate.id, "updated" + savedRoot1.intermediate.name,
						new Leaf(savedRoot1.intermediate.leaf.id, "updated" + savedRoot1.intermediate.leaf.name), emptyList()),
				savedRoot1.intermediates);
		Root root2 = createRoot("root2");
		List<Root> savedRoots = rootRepository.saveAll(asList(updatedRoot1, root2));

		List<Root> reloadedRoots = rootRepository.findAllByOrderByIdAsc();
		assertThat(reloadedRoots).isEqualTo(savedRoots);
		assertThat(reloadedRoots.get(0)).isEqualTo(updatedRoot1);
		assertIsEqualToWithNonNullIds(reloadedRoots.get(1), root2);
	}

	@Test // GH-1192
	void findOneByExampleShouldGetOne() {

		DummyEntity dummyEntity1 = createEntity();
		dummyEntity1.setFlag(true);
		repository.save(dummyEntity1);

		DummyEntity dummyEntity2 = createEntity();
		dummyEntity2.setName("Diego");
		repository.save(dummyEntity2);

		Example<DummyEntity> diegoExample = Example.of(new DummyEntity("Diego"));
		Optional<DummyEntity> foundExampleDiego = repository.findOne(diegoExample);

		assertThat(foundExampleDiego.get().getName()).isEqualTo("Diego");
	}

	@Test // GH-1192
	void findOneByExampleMultipleMatchShouldGetOne() {

		repository.save(createEntity());
		repository.save(createEntity());

		Example<DummyEntity> example = Example.of(createEntity());

		assertThatThrownBy(() -> repository.findOne(example)).isInstanceOf(IncorrectResultSizeDataAccessException.class)
				.hasMessageContaining("expected 1, actual 2");
	}

	@Test // GH-1192
	void findOneByExampleShouldGetNone() {

		DummyEntity dummyEntity1 = createEntity();
		dummyEntity1.setFlag(true);
		repository.save(dummyEntity1);

		Example<DummyEntity> diegoExample = Example.of(new DummyEntity("NotExisting"));

		Optional<DummyEntity> foundExampleDiego = repository.findOne(diegoExample);

		assertThat(foundExampleDiego).isNotPresent();
	}

	@Test // GH-1192
	void findAllByExampleShouldGetOne() {

		DummyEntity dummyEntity1 = createEntity();
		dummyEntity1.setFlag(true);
		repository.save(dummyEntity1);

		DummyEntity dummyEntity2 = createEntity();
		dummyEntity2.setName("Diego");
		repository.save(dummyEntity2);

		Example<DummyEntity> example = Example.of(new DummyEntity("Diego"));

		Iterable<DummyEntity> allFound = repository.findAll(example);

		assertThat(allFound).extracting(DummyEntity::getName) //
				.containsExactly(example.getProbe().getName());
	}

	@Test // GH-1192
	void findAllByExampleMultipleMatchShouldGetOne() {

		repository.save(createEntity());
		repository.save(createEntity());

		Example<DummyEntity> example = Example.of(createEntity());

		Iterable<DummyEntity> allFound = repository.findAll(example);

		assertThat(allFound) //
				.hasSize(2) //
				.extracting(DummyEntity::getName) //
				.containsOnly(example.getProbe().getName());
	}

	@Test // GH-1192
	void findAllByExampleShouldGetNone() {

		DummyEntity dummyEntity1 = createEntity();
		dummyEntity1.setFlag(true);

		repository.save(dummyEntity1);

		Example<DummyEntity> example = Example.of(new DummyEntity("NotExisting"));

		Iterable<DummyEntity> allFound = repository.findAll(example);

		assertThat(allFound).isEmpty();
	}

	@Test // GH-1192
	void findAllByExamplePageableShouldGetOne() {

		DummyEntity dummyEntity1 = createEntity();
		dummyEntity1.setFlag(true);

		repository.save(dummyEntity1);

		DummyEntity dummyEntity2 = createEntity();
		dummyEntity2.setName("Diego");

		repository.save(dummyEntity2);

		Example<DummyEntity> example = Example.of(new DummyEntity("Diego"));
		Pageable pageRequest = PageRequest.of(0, 10);

		Iterable<DummyEntity> allFound = repository.findAll(example, pageRequest);

		assertThat(allFound).extracting(DummyEntity::getName) //
				.containsExactly(example.getProbe().getName());
	}

	@Test // GH-1192
	void findAllByExamplePageableMultipleMatchShouldGetOne() {

		repository.save(createEntity());
		repository.save(createEntity());

		Example<DummyEntity> example = Example.of(createEntity());
		Pageable pageRequest = PageRequest.of(0, 10);

		Iterable<DummyEntity> allFound = repository.findAll(example, pageRequest);

		assertThat(allFound) //
				.hasSize(2) //
				.extracting(DummyEntity::getName) //
				.containsOnly(example.getProbe().getName());
	}

	@Test // GH-1192
	void findAllByExamplePageableShouldGetNone() {

		DummyEntity dummyEntity1 = createEntity();
		dummyEntity1.setFlag(true);

		repository.save(dummyEntity1);

		Example<DummyEntity> example = Example.of(new DummyEntity("NotExisting"));
		Pageable pageRequest = PageRequest.of(0, 10);

		Iterable<DummyEntity> allFound = repository.findAll(example, pageRequest);

		assertThat(allFound).isEmpty();
	}

	@Test // GH-1192
	void findAllByExamplePageableOutsidePageShouldGetNone() {

		repository.save(createEntity());
		repository.save(createEntity());

		Example<DummyEntity> example = Example.of(createEntity());
		Pageable pageRequest = PageRequest.of(10, 10);

		Iterable<DummyEntity> allFound = repository.findAll(example, pageRequest);

		assertThat(allFound) //
				.isNotNull() //
				.isEmpty();
	}

	@ParameterizedTest // GH-1192
	@MethodSource("findAllByExamplePageableSource")
	void findAllByExamplePageable(Pageable pageRequest, int size, int totalPages, List<String> notContains) {

		for (int i = 0; i < 100; i++) {
			DummyEntity dummyEntity = createEntity();
			dummyEntity.setFlag(true);
			dummyEntity.setName("" + i);

			repository.save(dummyEntity);
		}

		DummyEntity dummyEntityExample = createEntity();
		dummyEntityExample.setName(null);
		dummyEntityExample.setFlag(true);

		Example<DummyEntity> example = Example.of(dummyEntityExample);

		Page<DummyEntity> allFound = repository.findAll(example, pageRequest);

		// page has correct size
		assertThat(allFound) //
				.isNotNull() //
				.hasSize(size);

		// correct number of total
		assertThat(allFound.getTotalElements()).isEqualTo(100);

		assertThat(allFound.getTotalPages()).isEqualTo(totalPages);

		if (!notContains.isEmpty()) {
			assertThat(allFound) //
					.extracting(DummyEntity::getName) //
					.doesNotContain(notContains.toArray(new String[0]));
		}
	}

	@Test // GH-1192
	void existsByExampleShouldGetOne() {

		DummyEntity dummyEntity1 = createEntity();
		dummyEntity1.setFlag(true);
		repository.save(dummyEntity1);

		DummyEntity dummyEntity2 = createEntity();
		dummyEntity2.setName("Diego");
		repository.save(dummyEntity2);

		Example<DummyEntity> example = Example.of(new DummyEntity("Diego"));

		boolean exists = repository.exists(example);

		assertThat(exists).isTrue();
	}

	@Test // GH-1192
	void existsByExampleMultipleMatchShouldGetOne() {

		DummyEntity dummyEntity1 = createEntity();
		repository.save(dummyEntity1);

		DummyEntity dummyEntity2 = createEntity();
		repository.save(dummyEntity2);

		Example<DummyEntity> example = Example.of(createEntity());

		boolean exists = repository.exists(example);
		assertThat(exists).isTrue();
	}

	@Test // GH-1192
	void existsByExampleShouldGetNone() {

		DummyEntity dummyEntity1 = createEntity();
		dummyEntity1.setFlag(true);

		repository.save(dummyEntity1);

		Example<DummyEntity> example = Example.of(new DummyEntity("NotExisting"));

		boolean exists = repository.exists(example);

		assertThat(exists).isFalse();
	}

	@Test // GH-1192
	void existsByExampleComplex() {

		Instant pointInTime = Instant.now().truncatedTo(ChronoUnit.MILLIS).minusSeconds(10000);

		repository.save(createEntity());

		DummyEntity two = createEntity();
		two.setName("Diego");
		two.setPointInTime(pointInTime);
		repository.save(two);

		DummyEntity exampleEntitiy = createEntity();
		exampleEntitiy.setName("Diego");
		exampleEntitiy.setPointInTime(pointInTime);

		Example<DummyEntity> example = Example.of(exampleEntitiy);

		boolean exists = repository.exists(example);
		assertThat(exists).isTrue();
	}

	@Test // GH-1192
	void countByExampleShouldGetOne() {

		DummyEntity dummyEntity1 = createEntity();
		dummyEntity1.setFlag(true);

		repository.save(dummyEntity1);

		DummyEntity dummyEntity2 = createEntity();
		dummyEntity2.setName("Diego");

		repository.save(dummyEntity2);

		Example<DummyEntity> example = Example.of(new DummyEntity("Diego"));

		long count = repository.count(example);

		assertThat(count).isOne();
	}

	@Test // GH-1192
	void countByExampleMultipleMatchShouldGetOne() {

		DummyEntity dummyEntity1 = createEntity();
		repository.save(dummyEntity1);

		DummyEntity dummyEntity2 = createEntity();
		repository.save(dummyEntity2);

		Example<DummyEntity> example = Example.of(createEntity());

		long count = repository.count(example);
		assertThat(count).isEqualTo(2);
	}

	@Test // GH-1192
	void countByExampleShouldGetNone() {

		DummyEntity dummyEntity1 = createEntity();
		dummyEntity1.setFlag(true);

		repository.save(dummyEntity1);

		Example<DummyEntity> example = Example.of(new DummyEntity("NotExisting"));

		long count = repository.count(example);

		assertThat(count).isNotNull().isZero();
	}

	@Test // GH-1192
	void countByExampleComplex() {

		Instant pointInTime = Instant.now().minusSeconds(10000).truncatedTo(ChronoUnit.MILLIS);
		repository.save(createEntity());

		DummyEntity two = createEntity();
		two.setName("Diego");
		two.setPointInTime(pointInTime);
		repository.save(two);

		DummyEntity exampleEntitiy = createEntity();
		exampleEntitiy.setName("Diego");
		exampleEntitiy.setPointInTime(pointInTime);

		Example<DummyEntity> example = Example.of(exampleEntitiy);

		long count = repository.count(example);
		assertThat(count).isOne();
	}

	@Test // GH-1192
	void fetchByExampleFluentAllSimple() {

		String searchName = "Diego";
		Instant now = Instant.now().truncatedTo(ChronoUnit.MILLIS);

		DummyEntity two = createEntity();

		two.setName(searchName);
		two.setPointInTime(now.minusSeconds(10000));
		two = repository.save(two);
		// certain databases consider it a great idea to assign default values to timestamp fields.
		// I'm looking at you MariaDb.
		two = repository.findById(two.idProp).orElseThrow();

		DummyEntity third = createEntity();
		third.setName(searchName);
		third.setPointInTime(now.minusSeconds(200000));
		third = repository.save(third);
		// certain databases consider it a great idea to assign default values to timestamp fields.
		// I'm looking at you MariaDb.
		third = repository.findById(third.idProp).orElseThrow();

		DummyEntity exampleEntitiy = createEntity();
		exampleEntitiy.setName(searchName);

		Example<DummyEntity> example = Example.of(exampleEntitiy);

		List<DummyEntity> matches = repository.findBy(example, p -> p.sortBy(Sort.by("pointInTime").descending()).all());
		assertThat(matches).containsExactly(two, third);
	}

	@Test // GH-1609
	void findByScrollPosition() {

		DummyEntity one = new DummyEntity("one");
		one.setFlag(true);

		DummyEntity two = new DummyEntity("two");
		two.setFlag(true);

		DummyEntity three = new DummyEntity("three");
		three.setFlag(true);

		DummyEntity four = new DummyEntity("four");
		four.setFlag(false);

		repository.saveAll(Arrays.asList(one, two, three, four));

		Example<DummyEntity> example = Example.of(one, ExampleMatcher.matching().withIgnorePaths("name", "idProp"));

		Window<DummyEntity> first = repository.findBy(example, q -> q.limit(2).sortBy(Sort.by("name")))
				.scroll(ScrollPosition.offset());
		assertThat(first.map(DummyEntity::getName)).containsExactly("one", "three");

		Window<DummyEntity> second = repository.findBy(example, q -> q.limit(2).sortBy(Sort.by("name")))
				.scroll(ScrollPosition.offset(1));
		assertThat(second.map(DummyEntity::getName)).containsExactly("two");

		WindowIterator<DummyEntity> iterator = WindowIterator.of(
				scrollPosition -> repository.findBy(example, q -> q.limit(2).sortBy(Sort.by("name")).scroll(scrollPosition)))
				.startingAt(ScrollPosition.offset());

		List<String> result = Streamable.of(() -> iterator).stream().map(DummyEntity::getName).toList();

		assertThat(result).hasSize(3).containsExactly("one", "three", "two");
	}

	@Test // GH-1192
	void fetchByExampleFluentCountSimple() {

		String searchName = "Diego";
		Instant now = Instant.now();

		repository.save(createEntity());

		DummyEntity two = createEntity();

		two.setName(searchName);
		two.setPointInTime(now.minusSeconds(10000));
		repository.save(two);

		DummyEntity third = createEntity();
		third.setName(searchName);
		third.setPointInTime(now.minusSeconds(200000));
		repository.save(third);

		DummyEntity exampleEntitiy = createEntity();
		exampleEntitiy.setName(searchName);

		Example<DummyEntity> example = Example.of(exampleEntitiy);

		Long matches = repository.findBy(example, FluentQuery.FetchableFluentQuery::count);
		assertThat(matches).isEqualTo(2);
	}

	@Test // GH-2098
	void projectByExample() {

		String searchName = "Diego";
		Instant now = Instant.now().truncatedTo(ChronoUnit.MILLIS);

		DummyEntity entity = createEntity();

		entity.setName(searchName);
		entity.setPointInTime(now.minusSeconds(10000));
		entity = repository.save(entity);

		record DummyProjection(String name) {

		}

		Example<DummyEntity> example = Example.of(createEntity(searchName, it -> it.setBytes(null)));

		DummyProjection projection = repository.findBy(example,
				p -> p.project("name").as(DummyProjection.class).firstValue());
		assertThat(projection.name()).isEqualTo(entity.name);

		projection = repository.findBy(example, p -> p.project("flag").as(DummyProjection.class).firstValue());
		assertThat(projection.name()).isNull();
	}

	@Test // GH-1192
	void fetchByExampleFluentOnlyInstantFirstSimple() {

		String searchName = "Diego";
		Instant now = Instant.now().truncatedTo(ChronoUnit.MILLIS);

		repository.save(createEntity());

		DummyEntity two = createEntity();

		two.setName(searchName);
		two.setPointInTime(now.minusSeconds(10000));
		two = repository.save(two);
		// certain databases consider it a great idea to assign default values to timestamp fields.
		// I'm looking at you MariaDb.
		two = repository.findById(two.idProp).orElseThrow();

		DummyEntity third = createEntity();
		third.setName(searchName);
		third.setPointInTime(now.minusSeconds(200000));
		repository.save(third);

		DummyEntity exampleEntity = createEntity();
		exampleEntity.setName(searchName);

		Example<DummyEntity> example = Example.of(exampleEntity);

		Optional<DummyEntity> matches = repository.findBy(example,
				p -> p.sortBy(Sort.by("pointInTime").descending()).first());

		assertThat(matches).contains(two);
	}

	@Test // GH-1192
	void fetchByExampleFluentOnlyInstantOneValueError() {

		String searchName = "Diego";
		Instant now = Instant.now();

		repository.save(createEntity());

		DummyEntity two = createEntity();
		two.setName(searchName);
		two.setPointInTime(now.minusSeconds(10000));
		repository.save(two);

		DummyEntity third = createEntity();
		third.setName(searchName);
		third.setPointInTime(now.minusSeconds(200000));
		repository.save(third);

		DummyEntity exampleEntitiy = createEntity();
		exampleEntitiy.setName(searchName);

		Example<DummyEntity> example = Example.of(exampleEntitiy);

		assertThatThrownBy(() -> repository.findBy(example, p -> p.sortBy(Sort.by("pointInTime").descending()).one()))
				.isInstanceOf(IncorrectResultSizeDataAccessException.class).hasMessageContaining("expected 1, actual 2");
	}

	@Test // GH-1192
	void fetchByExampleFluentOnlyInstantOneValueSimple() {

		String searchName = "Diego";
		Instant now = Instant.now().truncatedTo(ChronoUnit.MILLIS);

		repository.save(createEntity());

		DummyEntity two = createEntity();
		two.setName(searchName);
		two.setPointInTime(now.minusSeconds(10000));
		two = repository.save(two);
		// certain databases consider it a great idea to assign default values to timestamp fields.
		// I'm looking at you MariaDb.
		two = repository.findById(two.idProp).orElseThrow();

		DummyEntity exampleEntitiy = createEntity();
		exampleEntitiy.setName(searchName);

		Example<DummyEntity> example = Example.of(exampleEntitiy);

		Optional<DummyEntity> match = repository.findBy(example, p -> p.sortBy(Sort.by("pointInTime").descending()).one());

		assertThat(match).contains(two);
	}

	@Test // GH-1192
	void fetchByExampleFluentOnlyInstantOneValueAsSimple() {

		String searchName = "Diego";
		Instant now = Instant.now();

		repository.save(createEntity());

		DummyEntity two = createEntity();
		two.setName(searchName);
		two.setPointInTime(now.minusSeconds(10000));
		two = repository.save(two);

		DummyEntity exampleEntity = createEntity();
		exampleEntity.setName(searchName);

		Example<DummyEntity> example = Example.of(exampleEntity);

		Optional<DummyProjectExample> match = repository.findBy(example, p -> p.as(DummyProjectExample.class).one());

		assertThat(match.get().getName()).contains(two.getName());
	}

	@Test
	void fetchDtoWithNoArgsConstructorWithAggregateReferencePopulated() {

		DummyEntity entity = new DummyEntity();
		entity.setRef(AggregateReference.to(20L));
		entity.setName("Test Dto");
		repository.save(entity);

		assertThat(repository.findById(entity.idProp).orElseThrow().getRef()).isEqualTo(AggregateReference.to(20L));

		DummyDto foundDto = repository.findDtoByIdProp(entity.idProp).orElseThrow();
		assertThat(foundDto.getName()).isEqualTo("Test Dto");
		assertThat(foundDto.getRef()).isEqualTo(AggregateReference.to(20L));
	}

	@Test // GH-1759
	void fetchDtoWithAllArgsConstructorWithAggregateReferencePopulated() {

		DummyEntity entity = new DummyEntity();
		entity.setRef(AggregateReference.to(20L));
		entity.setName("Test Dto");
		repository.save(entity);

		assertThat(repository.findById(entity.idProp).orElseThrow().getRef()).isEqualTo(AggregateReference.to(20L));

		DummyAllArgsDto foundDto = repository.findAllArgsDtoByIdProp(entity.idProp).orElseThrow();
		assertThat(foundDto.getName()).isEqualTo("Test Dto");
		assertThat(foundDto.getRef()).isEqualTo(AggregateReference.to(20L));
	}

	@Test // GH-1405
	void withDelimitedColumnTest() {

		WithDelimitedColumn withDelimitedColumn = new WithDelimitedColumn();
		withDelimitedColumn.setType("TYPICAL");
		withDelimitedColumn.setIdentifier("UR-123");

		WithDelimitedColumn saved = withDelimitedColumnRepository.save(withDelimitedColumn);

		assertThat(saved.getId()).isNotNull();

		Optional<WithDelimitedColumn> inDatabase = withDelimitedColumnRepository.findById(saved.getId());

		assertThat(inDatabase).isPresent();
		assertThat(inDatabase.get().getIdentifier()).isEqualTo("UR-123");
	}

	@Test // GH-1323
	@EnabledOnFeature(TestDatabaseFeatures.Feature.WHERE_IN_TUPLE)
	void queryWithTupleIn() {

		DummyEntity one = repository.save(createEntity("one"));
		DummyEntity two = repository.save(createEntity("two"));
		DummyEntity three = repository.save(createEntity("three"));

		List<Object[]> tuples = List.of(new Object[] { two.idProp, "two" }, // matches "two"
				new Object[] { three.idProp, "two" } // matches nothing
		);

		List<DummyEntity> result = repository.findByListInTuple(tuples);

		assertThat(result).containsOnly(two);
	}

	@Test // GH-1900
	void queryByListOfByteArray() {

		DummyEntity one = repository.save(createEntity("one", it -> it.setBytes(new byte[] { 1, 2, 3, 4, 5, 6, 7, 8 })));
		DummyEntity two = repository.save(createEntity("two", it -> it.setBytes(new byte[] { 8, 7, 6, 5, 4, 3, 2, 1 })));
		DummyEntity three = repository
				.save(createEntity("three", it -> it.setBytes(new byte[] { 3, 3, 3, 3, 3, 3, 3, 3 })));

		List<DummyEntity> result = repository.findByBytesIn(List.of(three.getBytes(), one.getBytes()));

		assertThat(result).extracting("idProp").containsExactlyInAnyOrder(one.idProp, three.idProp);
	}

	@Test // GH-1900
	void queryByByteArray() {

		DummyEntity one = repository.save(createEntity("one", it -> it.setBytes(new byte[] { 1, 2, 3, 4, 5, 6, 7, 8 })));
		DummyEntity two = repository.save(createEntity("two", it -> it.setBytes(new byte[] { 8, 7, 6, 5, 4, 3, 2, 1 })));
		DummyEntity three = repository
				.save(createEntity("three", it -> it.setBytes(new byte[] { 3, 3, 3, 3, 3, 3, 3, 3 })));

		List<DummyEntity> result = repository.findByBytes(two.getBytes());

		assertThat(result).extracting("idProp").containsExactly(two.idProp);
	}

	@Test
	void queryByWindowOffset() {
		repository.save(createEntity("one"));
		repository.save(createEntity("two"));
		DummyEntity three = repository.save(createEntity("three"));

		WindowIterator<DummyEntity> iter = WindowIterator.of(position -> repository.findFirst2ByOrderByIdPropAsc(position))
				.startingAt(ScrollPosition.offset());

		List<DummyEntity> entities = new ArrayList<>();
		while (iter.hasNext())
			entities.add(iter.next());

		assertThat(entities).extracting("idProp").contains(three.idProp);
	}

	@Test
	void queryByWindowKeyset() {
		repository.save(createEntity("one"));
		repository.save(createEntity("two"));
		DummyEntity three = repository.save(createEntity("three"));

		WindowIterator<DummyEntity> iter = WindowIterator.of(position -> repository.findFirst2ByOrderByIdPropAsc(position))
				.startingAt(ScrollPosition.keyset());

		List<DummyEntity> entities = new ArrayList<>();
		while (iter.hasNext())
			entities.add(iter.next());

		assertThat(entities).extracting("idProp").contains(three.idProp);
	}

	@Test
	void queryByWindowKeySetDesc() {
		DummyEntity one = repository.save(createEntity("one"));
		repository.save(createEntity("two"));
		repository.save(createEntity("three"));

		WindowIterator<DummyEntity> iter = WindowIterator.of(position -> repository.findFirst2ByOrderByIdPropDesc(position))
				.startingAt(ScrollPosition.keyset());

		List<DummyEntity> entities = new ArrayList<>();
		while (iter.hasNext())
			entities.add(iter.next());

		assertThat(entities).extracting("idProp").contains(one.idProp);
	}

	@Test
	void queryByWindowKeySetDescBackward() {
		repository.save(createEntity("one"));
		repository.save(createEntity("two"));
		repository.save(createEntity("three"));
		repository.save(createEntity("four"));
		DummyEntity five = repository.save(createEntity("five"));

		WindowIterator<DummyEntity> iter = WindowIterator.of(position -> repository.findFirst2ByOrderByIdPropDesc(position))
				.startingAt(ScrollPosition.backward(Map.of("idProp", 3)));

		List<DummyEntity> entities = new ArrayList<>();
		while (iter.hasNext())
			entities.add(iter.next());

		assertThat(entities).extracting("idProp").contains(five.idProp);
	}

	@Test
	void queryByWindowKeySetAscBackward() {
		DummyEntity one = repository.save(createEntity("one"));
		repository.save(createEntity("two"));
		repository.save(createEntity("three"));
		repository.save(createEntity("four"));
		repository.save(createEntity("five"));

		WindowIterator<DummyEntity> iter = WindowIterator.of(position -> repository.findFirst2ByOrderByIdPropAsc(position))
				.startingAt(ScrollPosition.backward(Map.of("idProp", 5)));

		List<DummyEntity> entities = new ArrayList<>();
		while (iter.hasNext())
			entities.add(iter.next());

		assertThat(entities).extracting("idProp").contains(one.idProp);
	}

	@Test
	void queryByWindowKeySetEmptyDb() {
		WindowIterator<DummyEntity> iter = WindowIterator.of(position -> repository.findFirst2ByOrderByIdPropAsc(position))
				.startingAt(ScrollPosition.backward(Map.of("idProp", 5)));

		List<DummyEntity> entities = new ArrayList<>();
		while (iter.hasNext())
			entities.add(iter.next());

		assertThat(entities).isEmpty();
	}

	@Test
	void queryByWindowKeySetTwoKeys() {
		repository.save(createEntity("one", it -> it.setPointInTime(Instant.ofEpochSecond(1000))));
		repository.save(createEntity("two", it -> it.setPointInTime(Instant.ofEpochSecond(2000))));
		repository.save(createEntity("three", it -> it.setPointInTime(Instant.ofEpochSecond(3000))));
		repository.save(createEntity("four", it -> it.setPointInTime(Instant.ofEpochSecond(4000))));
		DummyEntity five = repository.save(createEntity("five", it -> it.setPointInTime(Instant.ofEpochSecond(5000))));

		WindowIterator<DummyEntity> iter = WindowIterator.of(position -> repository.findFirst2ByOrderByIdPropAsc(position))
				.startingAt(ScrollPosition.forward(Map.of("idProp", 1, "pointInTime", Instant.ofEpochSecond(1000))));

		List<DummyEntity> entities = new ArrayList<>();
		while (iter.hasNext())
			entities.add(iter.next());

		assertThat(entities).extracting("idProp").contains(five.idProp);
	}

	@Test
	void queryByWindowOffsetPosition() {
		repository.save(createEntity("one", it -> it.setPointInTime(Instant.ofEpochSecond(1000))));
		repository.save(createEntity("two", it -> it.setPointInTime(Instant.ofEpochSecond(2000))));
		repository.save(createEntity("three", it -> it.setPointInTime(Instant.ofEpochSecond(3000))));

		Window<DummyEntity> result = repository.findFirst2ByOrderByIdPropAsc(ScrollPosition.offset());
		assertSoftly(softAssertions -> {
			softAssertions.assertThat(result.hasNext()).isTrue();
			softAssertions.assertThat(result.size()).isEqualTo(2);

			ScrollPosition position = result.positionAt(1);
			softAssertions.assertThat(position.isInitial()).isFalse();
			softAssertions.assertThat(((OffsetScrollPosition) position).getOffset()).isEqualTo(1);
		});
	}

	@Test
	void queryByWindowKeysetPosition() {
		repository.save(createEntity("one", it -> it.setPointInTime(Instant.ofEpochSecond(1000))));
		repository.save(createEntity("two", it -> it.setPointInTime(Instant.ofEpochSecond(2000))));
		repository.save(createEntity("three", it -> it.setPointInTime(Instant.ofEpochSecond(3000))));

		Window<DummyEntity> result = repository.findFirst2ByOrderByIdPropAsc(ScrollPosition.keyset());
		assertSoftly(softAssertions -> {
			softAssertions.assertThat(result.hasNext()).isTrue();
			softAssertions.assertThat(result.size()).isEqualTo(2);

			ScrollPosition position = result.positionAt(0);
			softAssertions.assertThat(position.isInitial()).isFalse();

			Map<String, Object> keys = ((KeysetScrollPosition) position).getKeys();
			softAssertions.assertThat(keys.containsKey("idProp")).isTrue();

			Long idProp = (Long) keys.get("idProp");
			softAssertions.assertThat(idProp).isEqualTo(2);
		});
	}

	private Root createRoot(String namePrefix) {

		return new Root(null, namePrefix,
				new Intermediate(null, namePrefix + "Intermediate", new Leaf(null, namePrefix + "Leaf"), emptyList()),
				singletonList(new Intermediate(null, namePrefix + "QualifiedIntermediate", null,
						singletonList(new Leaf(null, namePrefix + "QualifiedLeaf")))));
	}

	private void assertIsEqualToWithNonNullIds(Root reloadedRoot1, Root root1) {

		assertThat(reloadedRoot1.id).isNotNull();
		assertThat(reloadedRoot1.name).isEqualTo(root1.name);
		assertThat(reloadedRoot1.intermediate.id).isNotNull();
		assertThat(reloadedRoot1.intermediate.name).isEqualTo(root1.intermediate.name);
		assertThat(reloadedRoot1.intermediates.get(0).id).isNotNull();
		assertThat(reloadedRoot1.intermediates.get(0).name).isEqualTo(root1.intermediates.get(0).name);
		assertThat(reloadedRoot1.intermediate.leaf.id).isNotNull();
		assertThat(reloadedRoot1.intermediate.leaf.name).isEqualTo(root1.intermediate.leaf.name);
		assertThat(reloadedRoot1.intermediates.get(0).leaves.get(0).id).isNotNull();
		assertThat(reloadedRoot1.intermediates.get(0).leaves.get(0).name)
				.isEqualTo(root1.intermediates.get(0).leaves.get(0).name);
	}

	private Instant createDummyBeforeAndAfterNow() {

		Instant now = Instant.now();

		DummyEntity first = createEntity();
		Instant earlier = now.minusSeconds(1000L);
		OffsetDateTime earlierPlus3 = earlier.atOffset(ZoneOffset.ofHours(3));
		first.setPointInTime(earlier);
		first.offsetDateTime = earlierPlus3;

		first.setName("first");

		DummyEntity second = createEntity();
		Instant later = now.plusSeconds(1000L);
		OffsetDateTime laterPlus3 = later.atOffset(ZoneOffset.ofHours(3));
		second.setPointInTime(later);
		second.offsetDateTime = laterPlus3;
		second.setName("second");

		repository.saveAll(asList(first, second));
		return now;
	}

	enum Direction {
		LEFT, CENTER, RIGHT
	}

	interface DummyProjectExample {
		String getName();
	}

	public interface ProvidedIdEntityRepository extends CrudRepository<ProvidedIdEntity, Long> {

	}

	public interface DummyEntityRepository
			extends CrudRepository<DummyEntity, Long>, QueryByExampleExecutor<DummyEntity> {

		@Lock(LockMode.PESSIMISTIC_WRITE)
		List<DummyEntity> findAllByName(String name);

		List<DummyEntity> findAllByNamedQuery();

		@Query(name = "DummyEntity.customQuery")
		List<DummyEntity> findAllByCustomNamedQuery();

		List<DummyEntity> findAllByPointInTimeAfter(Instant instant);

		@Query("SELECT * FROM DUMMY_ENTITY")
		List<DummyEntity> findAllWithSql();

		@Query("SELECT * FROM DUMMY_ENTITY")
		<T> List<T> findProjectedWithSql(Class<T> targetType);

		List<DummyProjection> findProjectedByName(String name);

		@Query(value = "SELECT * FROM DUMMY_ENTITY", rowMapperClass = CustomRowMapper.class)
		List<DummyEntity> findAllWithCustomMapper();

		@Query("SELECT * FROM DUMMY_ENTITY WHERE POINT_IN_TIME > :threshhold")
		List<DummyEntity> after(@Param("threshhold") Instant threshhold);

		@Query("SELECT id_Prop from dummy_entity where id_Prop = :id")
		DummyEntity withMissingColumn(@Param("id") Long id);

		boolean existsByNameIn(String... names);

		boolean existsByNameNotIn(String... names);

		@Query("SELECT * FROM dummy_entity WHERE id_prop = :#{myext.id}")
		DummyEntity findWithSpEL();

		boolean existsByName(String name);

		int countByName(String name);

		@Query("select unnest( :ids )")
		List<Integer> unnestPrimitive(@Param("ids") int[] ids);

		Page<DummyEntity> findPageByNameContains(String name, Pageable pageable);

		List<DummyEntity> findByNameContains(String name, Limit limit);

		Optional<DummyEntity> findByNameContainingIgnoreCase(String partialName);

		Page<DummyProjection> findPageProjectionByName(String name, Pageable pageable);

		Slice<DummyEntity> findSliceByNameContains(String name, Pageable pageable);

		DummyEntities findEntitiesByNameContains(String name, Limit limit);

		@Query("SELECT * FROM DUMMY_ENTITY WHERE OFFSET_DATE_TIME > :threshhold")
		List<DummyEntity> findByOffsetDateTime(@Param("threshhold") OffsetDateTime threshhold);

		@Modifying
		@Query("UPDATE dummy_entity SET point_in_time = :start - interval '30 minutes' WHERE id_prop = :id")
		void updateWithIntervalCalculation(@Param("id") Long id, @Param("start") LocalDateTime start);

		List<DummyEntity> findByFlagTrue();

		List<DummyEntity> findByRef(int ref);

		List<DummyEntity> findByRef(AggregateReference<DummyEntity, Long> ref);

		@Query("SELECT CAST(:hello AS CHAR(5)) FROM DUMMY_ENTITY")
		@Nullable
		String returnInput(@Nullable String hello);

		@Query("SELECT * FROM DUMMY_ENTITY WHERE DIRECTION IN (:directions)")
		List<DummyEntity> findByEnumTypeIn(Set<Direction> directions);

		@Query("SELECT * FROM DUMMY_ENTITY WHERE DIRECTION = :direction")
		List<DummyEntity> findByEnumType(Direction direction);

		Optional<DummyDto> findDtoByIdProp(Long idProp);

		Optional<DummyAllArgsDto> findAllArgsDtoByIdProp(Long idProp);

		@Query("SELECT * FROM DUMMY_ENTITY WHERE (ID_PROP, NAME) IN (:tuples)")
		List<DummyEntity> findByListInTuple(List<Object[]> tuples);

		@Query("SELECT * FROM DUMMY_ENTITY WHERE BYTES IN (:bytes)")
		List<DummyEntity> findByBytesIn(List<byte[]> bytes);

		@Query("SELECT * FROM DUMMY_ENTITY WHERE BYTES = :bytes")
		List<DummyEntity> findByBytes(byte[] bytes);

<<<<<<< HEAD
		Window<DummyEntity> findFirst2ByOrderByIdPropAsc(ScrollPosition position);

		Window<DummyEntity> findFirst2ByOrderByIdPropDesc(ScrollPosition position);
=======
>>>>>>> f8f76126
	}

	public interface RootRepository extends ListCrudRepository<Root, Long> {
		List<Root> findAllByOrderByIdAsc();
	}

	public interface WithDelimitedColumnRepository extends CrudRepository<WithDelimitedColumn, Long> {}

	public interface EntityWithSequenceRepository extends CrudRepository<EntityWithSequence, Long> {}

	public interface ExpressionSqlTypePropagationRepository extends CrudRepository<ExpressionSqlTypePropagation, Long> {

		// language=sql
		@Modifying
		@Query(value = """
				INSERT INTO EXPRESSION_SQL_TYPE_PROPAGATION(identifier, enum_class)
				VALUES(:#{#expressionSqlTypePropagation.identifier}, :#{#expressionSqlTypePropagation.enumClass})
				""")
		void saveWithSpel(@Param("expressionSqlTypePropagation") ExpressionSqlTypePropagation expressionSqlTypePropagation);
	}

	public interface DummyProjection {
		String getName();
	}

	@Configuration
	@Import(TestConfiguration.class)
	static class Config {

		@Autowired JdbcRepositoryFactory factory;

		@Bean
		DummyEntityRepository dummyEntityRepository() {
			return factory.getRepository(DummyEntityRepository.class);
		}

		@Bean
		ProvidedIdEntityRepository providedIdEntityRepository() {
			return factory.getRepository(ProvidedIdEntityRepository.class);
		}

		@Bean
		RootRepository rootRepository() {
			return factory.getRepository(RootRepository.class);
		}

		@Bean
		WithDelimitedColumnRepository withDelimitedColumnRepository() {
			return factory.getRepository(WithDelimitedColumnRepository.class);
		}

		@Bean
		EntityWithSequenceRepository entityWithSequenceRepository() {
			return factory.getRepository(EntityWithSequenceRepository.class);
		}

		@Bean
		ExpressionSqlTypePropagationRepository simpleEnumClassRepository() {
			return factory.getRepository(ExpressionSqlTypePropagationRepository.class);
		}

		@Bean
		NamedQueries namedQueries() throws IOException {

			PropertiesFactoryBean properties = new PropertiesFactoryBean();
			properties.setLocation(new ClassPathResource("META-INF/jdbc-named-queries.properties"));
			properties.afterPropertiesSet();
			return new PropertiesBasedNamedQueries(properties.getObject());
		}

		@Bean
		MyEventListener eventListener() {
			return new MyEventListener();
		}

		@Bean
		public EvaluationContextProvider extensionAware(List<EvaluationContextExtension> exts) {
			return new ExtensionAwareEvaluationContextProvider(exts);
		}

		@Bean
		RepositoryFactoryCustomizer customizer(EvaluationContextProvider provider) {
			return repositoryFactory -> repositoryFactory.setEvaluationContextProvider(provider);
		}

		@Bean
		public EvaluationContextExtension evaluationContextExtension() {
			return new MyIdContextProvider();
		}

	}

	record Root(@Id Long id, String name, Intermediate intermediate,
			@MappedCollection(idColumn = "ROOT_ID", keyColumn = "ROOT_KEY") List<Intermediate> intermediates) {

		@Override
		public Long id() {
			return this.id;
		}

		@Override
		public List<Intermediate> intermediates() {
			return this.intermediates;
		}

		public boolean equals(final Object o) {
			if (o == this)
				return true;
			if (!(o instanceof final Root other))
				return false;
			final Object this$id = this.id();
			final Object other$id = other.id();
			if (!Objects.equals(this$id, other$id))
				return false;
			final Object this$name = this.name();
			final Object other$name = other.name();
			if (!Objects.equals(this$name, other$name))
				return false;
			final Object this$intermediate = this.intermediate();
			final Object other$intermediate = other.intermediate();
			if (!Objects.equals(this$intermediate, other$intermediate))
				return false;
			final Object this$intermediates = this.intermediates();
			final Object other$intermediates = other.intermediates();
			return Objects.equals(this$intermediates, other$intermediates);
		}

		public int hashCode() {
			final int PRIME = 59;
			int result = 1;
			final Object $id = this.id();
			result = result * PRIME + ($id == null ? 43 : $id.hashCode());
			final Object $name = this.name();
			result = result * PRIME + ($name == null ? 43 : $name.hashCode());
			final Object $intermediate = this.intermediate();
			result = result * PRIME + ($intermediate == null ? 43 : $intermediate.hashCode());
			final Object $intermediates = this.intermediates();
			result = result * PRIME + ($intermediates == null ? 43 : $intermediates.hashCode());
			return result;
		}

		public String toString() {
			return "JdbcRepositoryIntegrationTests.Root(id=" + this.id() + ", name=" + this.name() + ", intermediate="
					+ this.intermediate() + ", intermediates=" + this.intermediates() + ")";
		}
	}

	@Table("WITH_DELIMITED_COLUMN")
	static class WithDelimitedColumn {
		@Id Long id;
		@Column("ORG.XTUNIT.IDENTIFIER") String identifier;
		@Column("STYPE") String type;

		public Long getId() {
			return this.id;
		}

		public void setId(Long id) {
			this.id = id;
		}

		public String getIdentifier() {
			return this.identifier;
		}

		public void setIdentifier(String identifier) {
			this.identifier = identifier;
		}

		public String getType() {
			return this.type;
		}

		public void setType(String type) {
			this.type = type;
		}
	}

	record Intermediate(@Id Long id, String name, Leaf leaf,
			@MappedCollection(idColumn = "INTERMEDIATE_ID", keyColumn = "INTERMEDIATE_KEY") List<Leaf> leaves) {

		@Override
		public Long id() {
			return this.id;
		}

		@Override
		public List<Leaf> leaves() {
			return this.leaves;
		}

		public boolean equals(final Object o) {
			if (o == this)
				return true;
			if (!(o instanceof final Intermediate other))
				return false;
			final Object this$id = this.id();
			final Object other$id = other.id();
			if (!Objects.equals(this$id, other$id))
				return false;
			final Object this$name = this.name();
			final Object other$name = other.name();
			if (!Objects.equals(this$name, other$name))
				return false;
			final Object this$leaf = this.leaf();
			final Object other$leaf = other.leaf();
			if (!Objects.equals(this$leaf, other$leaf))
				return false;
			final Object this$leaves = this.leaves();
			final Object other$leaves = other.leaves();
			return Objects.equals(this$leaves, other$leaves);
		}

		public int hashCode() {
			final int PRIME = 59;
			int result = 1;
			final Object $id = this.id();
			result = result * PRIME + ($id == null ? 43 : $id.hashCode());
			final Object $name = this.name();
			result = result * PRIME + ($name == null ? 43 : $name.hashCode());
			final Object $leaf = this.leaf();
			result = result * PRIME + ($leaf == null ? 43 : $leaf.hashCode());
			final Object $leaves = this.leaves();
			result = result * PRIME + ($leaves == null ? 43 : $leaves.hashCode());
			return result;
		}

		public String toString() {
			return "JdbcRepositoryIntegrationTests.Intermediate(id=" + this.id() + ", name=" + this.name() + ", leaf="
					+ this.leaf() + ", leaves=" + this.leaves() + ")";
		}
	}

	record Leaf(@Id Long id, String name) {

		@Override
		public Long id() {
			return this.id;
		}

		public boolean equals(final Object o) {
			if (o == this)
				return true;
			if (!(o instanceof final Leaf other))
				return false;
			final Object this$id = this.id();
			final Object other$id = other.id();
			if (!Objects.equals(this$id, other$id))
				return false;
			final Object this$name = this.name();
			final Object other$name = other.name();
			return Objects.equals(this$name, other$name);
		}

		public int hashCode() {
			final int PRIME = 59;
			int result = 1;
			final Object $id = this.id();
			result = result * PRIME + ($id == null ? 43 : $id.hashCode());
			final Object $name = this.name();
			result = result * PRIME + ($name == null ? 43 : $name.hashCode());
			return result;
		}

		public String toString() {
			return "JdbcRepositoryIntegrationTests.Leaf(id=" + this.id() + ", name=" + this.name() + ")";
		}
	}

	static class MyEventListener implements ApplicationListener<AbstractRelationalEvent<?>> {

		private final List<AbstractRelationalEvent<?>> events = new ArrayList<>();

		@Override
		public void onApplicationEvent(AbstractRelationalEvent<?> event) {
			events.add(event);
		}
	}

	// DATAJDBC-397
	public static class MyIdContextProvider implements EvaluationContextExtension {
		@Override
		public String getExtensionId() {
			return "myext";
		}

		@Override
		public Object getRootObject() {
			return new ExtensionRoot();
		}

		public static class ExtensionRoot {
			// just public for testing purposes
			public static Long ID = 1L;

			public Long getId() {
				return ID;
			}
		}
	}

	static class ExpressionSqlTypePropagation {

		@Id Long identifier;

		EnumClass enumClass;

		public ExpressionSqlTypePropagation(Long identifier, EnumClass enumClass) {
			this.identifier = identifier;
			this.enumClass = enumClass;
		}

		public EnumClass getEnumClass() {
			return enumClass;
		}

		public Long getIdentifier() {
			return identifier;
		}
	}

	enum EnumClass {
		ACTIVE, DELETE
	}

	static class EntityWithSequence {

		@Id
		@Sequence(sequence = "ENTITY_SEQUENCE") private Long id;

		private final String name;

		public EntityWithSequence(Long id, String name) {
			this.id = id;
			this.name = name;
		}

		public EntityWithSequence(String name) {
			this.name = name;
		}

		public Long getId() {
			return id;
		}

		public String getName() {
			return name;
		}
	}

	static class ProvidedIdEntity implements Persistable<Long> {

		@Id private final Long id;

		private final String name;

		@Transient private final boolean isNew;

		private ProvidedIdEntity(Long id, String name, boolean isNew) {
			this.id = id;
			this.name = name;
			this.isNew = isNew;
		}

		private static ProvidedIdEntity newInstance(Long id, String name) {
			return new ProvidedIdEntity(id, name, true);
		}

		@Override
		public Long getId() {
			return id;
		}

		@Override
		public boolean isNew() {
			return isNew;
		}
	}

	public static class DummyEntities implements Streamable<DummyEntity> {

		private final Streamable<DummyEntity> delegate;

		public DummyEntities(Streamable<DummyEntity> delegate) {
			this.delegate = delegate;
		}

		@Override
		public Iterator<DummyEntity> iterator() {
			return delegate.iterator();
		}
	}

	public static class DummyEntity {

		@Id Long idProp;
		String name;
		Instant pointInTime;
		OffsetDateTime offsetDateTime;
		boolean flag;
		AggregateReference<DummyEntity, Long> ref;
		Direction direction;
		byte[] bytes = new byte[] { 0, 0, 0, 0, 0, 0, 0, 0 };

		public DummyEntity(String name) {
			this.name = name;
		}

		public DummyEntity() {}

		public String getName() {
			return this.name;
		}

		public void setName(String name) {
			this.name = name;
		}

		public Instant getPointInTime() {
			return this.pointInTime;
		}

		public void setPointInTime(Instant pointInTime) {
			this.pointInTime = pointInTime;
		}

		public OffsetDateTime getOffsetDateTime() {
			return this.offsetDateTime;
		}

		public void setOffsetDateTime(OffsetDateTime offsetDateTime) {
			this.offsetDateTime = offsetDateTime;
		}

		public Long getIdProp() {
			return this.idProp;
		}

		public void setIdProp(Long idProp) {
			this.idProp = idProp;
		}

		public boolean isFlag() {
			return this.flag;
		}

		public void setFlag(boolean flag) {
			this.flag = flag;
		}

		public AggregateReference<DummyEntity, Long> getRef() {
			return this.ref;
		}

		public void setRef(AggregateReference<DummyEntity, Long> ref) {
			this.ref = ref;
		}

		public Direction getDirection() {
			return this.direction;
		}

		public void setDirection(Direction direction) {
			this.direction = direction;
		}

		@Override
		public boolean equals(Object o) {
			if (this == o)
				return true;
			if (o == null || getClass() != o.getClass())
				return false;
			DummyEntity that = (DummyEntity) o;
			return flag == that.flag && Objects.equals(name, that.name) && Objects.equals(pointInTime, that.pointInTime)
					&& Objects.equals(offsetDateTime, that.offsetDateTime) && Objects.equals(idProp, that.idProp)
					&& Objects.equals(ref, that.ref) && direction == that.direction;
		}

		@Override
		public int hashCode() {
			return Objects.hash(name, pointInTime, offsetDateTime, idProp, flag, ref, direction);
		}

		public byte[] getBytes() {
			return bytes;
		}

		public void setBytes(byte[] bytes) {
			this.bytes = bytes;
		}

		@Override
		public String toString() {
			return "DummyEntity{" + "name='" + name + '\'' + ", idProp=" + idProp + '}';
		}
	}

	public static class DummyDto {
		@Id Long idProp;
		String name;
		AggregateReference<DummyEntity, Long> ref;

		public DummyDto() {}

		public String getName() {
			return name;
		}

		public AggregateReference<DummyEntity, Long> getRef() {
			return ref;
		}
	}

	public static class DummyAllArgsDto {
		@Id Long idProp;
		String name;
		AggregateReference<DummyEntity, Long> ref;

		public DummyAllArgsDto(Long idProp, String name, AggregateReference<DummyEntity, Long> ref) {
			this.idProp = idProp;
			this.name = name;
			this.ref = ref;
		}

		public String getName() {
			return name;
		}

		public AggregateReference<DummyEntity, Long> getRef() {
			return ref;
		}
	}

	public record DtoProjection(String name) {

		public boolean equals(final Object o) {
			if (o == this)
				return true;
			if (!(o instanceof final DtoProjection other))
				return false;
			final Object this$name = this.name();
			final Object other$name = other.name();
			return Objects.equals(this$name, other$name);
		}

		public int hashCode() {
			final int PRIME = 59;
			int result = 1;
			final Object $name = this.name();
			result = result * PRIME + ($name == null ? 43 : $name.hashCode());
			return result;
		}

		public String toString() {
			return "JdbcRepositoryIntegrationTests.DtoProjection(name=" + this.name() + ")";
		}
	}

	public static class CustomRowMapper implements RowMapper<DummyEntity> {

		@Override
		public DummyEntity mapRow(ResultSet rs, int rowNum) {
			return new DummyEntity();
		}
	}
}<|MERGE_RESOLUTION|>--- conflicted
+++ resolved
@@ -1789,12 +1789,9 @@
 		@Query("SELECT * FROM DUMMY_ENTITY WHERE BYTES = :bytes")
 		List<DummyEntity> findByBytes(byte[] bytes);
 
-<<<<<<< HEAD
 		Window<DummyEntity> findFirst2ByOrderByIdPropAsc(ScrollPosition position);
 
 		Window<DummyEntity> findFirst2ByOrderByIdPropDesc(ScrollPosition position);
-=======
->>>>>>> f8f76126
 	}
 
 	public interface RootRepository extends ListCrudRepository<Root, Long> {
