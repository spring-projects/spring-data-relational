--- conflicted
+++ resolved
@@ -18,11 +18,7 @@
 	}
 
 	stages {
-<<<<<<< HEAD
-		stage("test: baseline (main)") {
-=======
 		stage("test: baseline (Java 17)") {
->>>>>>> f2dc64ec
 			when {
 				beforeAgent(true)
 				anyOf {
@@ -53,68 +49,6 @@
 			}
 		}
 
-<<<<<<< HEAD
-		stage("Test other configurations") {
-			when {
-				beforeAgent(true)
-				allOf {
-					branch(pattern: "main|(\\d\\.\\d\\.x)", comparator: "REGEXP")
-					not { triggeredBy 'UpstreamCause' }
-				}
-			}
-			parallel {
-				stage("test: baseline (next)") {
-					agent {
-						label 'data'
-					}
-					options { timeout(time: 30, unit: 'MINUTES') }
-
-					environment {
-						DOCKER_HUB = credentials("${p['docker.credentials']}")
-						ARTIFACTORY = credentials("${p['artifactory.credentials']}")
-					}
-
-					steps {
-						script {
-							docker.withRegistry(p['docker.registry'], p['docker.credentials']) {
-								docker.image(p['docker.java.next.image']).inside(p['docker.java.inside.docker']) {
-									sh "docker login --username ${DOCKER_HUB_USR} --password ${DOCKER_HUB_PSW}"
-									sh "PROFILE=ci ci/test.sh"
-									sh "ci/clean.sh"
-								}
-							}
-						}
-					}
-				}
-
-				stage("test: baseline (LTS)") {
-					agent {
-						label 'data'
-					}
-					options { timeout(time: 30, unit: 'MINUTES') }
-
-					environment {
-						DOCKER_HUB = credentials("${p['docker.credentials']}")
-						ARTIFACTORY = credentials("${p['artifactory.credentials']}")
-					}
-
-					steps {
-						script {
-							docker.withRegistry(p['docker.registry'], p['docker.credentials']) {
-								docker.image(p['docker.java.lts.image']).inside(p['docker.java.inside.docker']) {
-									sh "docker login --username ${DOCKER_HUB_USR} --password ${DOCKER_HUB_PSW}"
-									sh "PROFILE=ci ci/test.sh"
-									sh "ci/clean.sh"
-								}
-							}
-						}
-					}
-				}
-			}
-		}
-
-=======
->>>>>>> f2dc64ec
 		stage('Release to artifactory') {
 			when {
 				beforeAgent(true)
@@ -135,13 +69,8 @@
 			steps {
 				script {
 					docker.withRegistry(p['docker.registry'], p['docker.credentials']) {
-<<<<<<< HEAD
-						docker.image(p['docker.java.lts.image']).inside(p['docker.java.inside.basic']) {
-							sh 'MAVEN_OPTS="-Duser.name=jenkins -Duser.home=/tmp/jenkins-home" ./mvnw -s settings.xml -Pci,artifactory -Dmaven.repo.local=/tmp/jenkins-home/.m2/spring-data-jdbc-non-root ' +
-=======
 						docker.image(p['docker.java.main.image']).inside(p['docker.java.inside.basic']) {
 							sh 'MAVEN_OPTS="-Duser.name=jenkins -Duser.home=/tmp/jenkins-home" ./mvnw -s settings.xml -Pci,artifactory -Dmaven.repo.local=/tmp/jenkins-home/.m2/spring-data-relational-non-root ' +
->>>>>>> f2dc64ec
 								'-Dartifactory.server=https://repo.spring.io ' +
 								"-Dartifactory.username=${ARTIFACTORY_USR} " +
 								"-Dartifactory.password=${ARTIFACTORY_PSW} " +
